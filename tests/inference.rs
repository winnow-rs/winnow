--- conflicted
+++ resolved
@@ -16,7 +16,7 @@
 named!(multi<&[u8], () >, fold_many0!( take_while1!( is_digit ), (), |_, _| {}));
 
 // issue #561
-<<<<<<< HEAD
+#[cfg(feature = "alloc")]
 named!(
   value<Vec<Vec<&str>>>,
   do_parse!(
@@ -31,17 +31,6 @@
           )
         ) >> (rest)
   )
-=======
-#[cfg(feature = "alloc")]
-named!(value<Vec<Vec<&str>>>,
-	do_parse!(
-		first_line: map_res!(is_not_s!("\n"), std::str::from_utf8) >>
-		rest: many_m_n!(0, 1, separated_list!(tag!("\n\t"), map_res!(take_while!(call!(|c| c != b'\n')), std::str::from_utf8))) >>
-		(
-      rest
-    )
-	)
->>>>>>> 7ab7a1b4
 );
 
 // issue #534
