# Change Log
<<<<<<< HEAD
=======
All notable changes to this project will be documented in this file.

The format is based on [Keep a Changelog](https://keepachangelog.com/)
and this project adheres to [Semantic Versioning](https://semver.org/).
>>>>>>> f218f4ae

<!-- next-header -->
## [Unreleased] - ReleaseDate

## [0.7.13] - 2025-08-22

### Features

- Allow accumulating `String` into `String`
- Allow accumulating `Cow<str>` into `String`

## [0.7.12] - 2025-07-11

### Features

- Add `impl Accumulate for VecDeque`

## [0.7.11] - 2025-06-10

### Fixes

- Remove a stackoverflow in `PartialEq` and `PartialOrd` with `Bytes` and `BStr`

## [0.7.10] - 2025-05-06

### Compatibility

- Deprecated `Stream::raw`

### Features

- Added `Stream::trace` for better customization of `trace` parsers

### Fixes

- Remove `initial` from `TokenSlice` / `LocatingSlice`s Debug impl
- `Stream::trace` prints non-pretty output for `&[T]` and `TokenSlice<T>`

## [0.7.9] - 2025-05-02

### Features

- Add `ContextError::extend`
- Add `Parser::context_with`

## [0.7.8] - 2025-05-01

### Features

- Add `ContextError::push`
- Add `Parser::map_err`

## [0.7.7] - 2025-04-24

### Fixes

- Ensure `LocatedSlice` and `Stateful`s `Stream::raw` gets the inner input

## [0.7.6] - 2025-04-07

### Features

- Add `TokenSlice::previous_tokens`

## [0.7.5] - 2025-04-07

### Features

- Add `Stream::next_slice_unchecked` and `Stream::peek_slice_unchecked`

## [0.7.4] - 2025-03-12

### Documentation

- Clarify `empty`
- Clarify `dispatch!`
- *(cookbook)* Discuss lexing
- *(tutorial)* Iterate on how we discuss errors

## [0.7.3] - 2025-02-19

### Features

- Add `ParseError::char_span`

## [0.7.2] - 2025-02-10

### Fixes

- Make `Range` `Copy`able

## [0.7.1] - 2025-02-03

### Fixes

- Don't panic when calling `.next()`, `.next()`, `.finish()` on `iterator`

## [0.7.0] - 2025-01-30

### Migration Guide

1. Upgrade to the latest 0.6 release
2. Resolve all deprecations
3. Replace `impl Parser<_, _, _>` with `impl ModalParser<_, _, _>`
4. Upgrade to 0.7.0
5. Resolve any compiler errors
  - For custom errors, remove switch from `from_error_kind` to `from_input` and remove other `kind` parameters
  - For `seq!(<tuple>)`, you may need to add `mut` to shared parsers
  - For `Stream::peek*` calls, update for lack of `Stream` being returned
  - Where `ModalParser` couldn't be used, change `Parser<I, O, E>` to `Parser<I, O, ErrMode<E>>`
6. Resolve all deprecations

*If* you do not use `cut_err` or `Partial`, you can further clean up the code and improve performance by removing the use of `ErrMode`
- Replace `ModalResult<O, E>` with `winnow::Result<O>` (if using default error type) or just `Result<O, E>`
- Replace `impl ModalParser` with `impl Parser`
- Remove uses of `ErrMode`

### Compatibility

- `escaped` and `take_escaped` now assert, rather than stop, on empty `normal` output
- Some parsers used in `seq(<tuple>)` must now be `mut`
- `Stream::peek_token`, `Stream::peek_slice`, `Stream::peek_finish` no longer return a clone of `Stream`
- `trait Location`s functions have changed to improve parsing of lexed tokens
- `ParserError::append` and `FromExternalError::from_external_error`s `kind` parameter has been removed
- `ParserError`, `AsChar`, `ContainsToken`, `Stream` were added to the prelude
- Some trait bounds changed
- Deprecated functionality removed
- Deprecated `escaped_transform` in favor of the new name `escaped`

### Features

- Decoupled `ErrMode` from the core traits through new `ModalError` trait and `ParserError` modal functions, allowing better performance and greater flexibility
- Add `ParserError`, `AsChar`, `ContainsToken`, `Stream` to the prelude
- Add `stream::TokenSlice` to help parsing of lexed tokens
- Implement `ErrorConvert` for `ErrMode`

### Fixes

- Borrow parsers in `seq!(<tuple>)` so they can be used multiple times
- `escaped` and `take_escaped` now assert, rather than stop, on empty `normal` output
- Improve type inference for `Parser::by_ref`, `Parser::complete_err`
- Improve error reports for `float`
- Added an inherent `ParserError::append` to reduce boilerplate with custom errors
- Added support for `TreeError` with `binary::bits` parsers
- `escaped` can now have separate types for `normal` and `escaped` parsers

### Documentation

- Modernized reference examples 

## [0.6.26] - 2025-01-30

### Compatibility

- Deprecate `ParserError::from_error_kind` in favor of `ParserError::from_input`
- Deprecate `InputError::new` in favor of `InputError::at`
- Deprecate `ErrorKind`
  - If used as an error, consider `EmptyError`
  - For `ParserError::append`, just add an `#[allow(deprecated)]`

### Features

- Add `EmptyError` which is like `()` but compatible with `Parser::parse`
- Add `ParserError::from_input` to help with the transition to 0.7
- Add `InputError::at` to help with the transition to 0.7

## [0.6.25] - 2025-01-27

### Compatibility

- Deprecated `PResult` in favor of `ModalResult`: v0.7 will make `ErrMode` optional and `PResult` will no longer be descriptive enough
- Deprecate `IResult` in favor of `PResult<(I, O)>`

### Documentation

- Update comparison with nom

### Fixes

- Ensure we append errors in `repeat(_).fold(1..)`

## [0.6.24] - 2025-01-10

### Fixes

- Add back in `winnow::Located` which was removed by accident

## [0.6.23] - 2025-01-10

### Compatibility

- `stream::Located` is deprecated in favor of `stream::LocatingSlice`
- `combnator::rest` is deprecated in favor of `token::rest`
- `combnator::rest_len` is deprecated in favor of `token::rest_len`
- `combinator::<Struct>` have mostly been deprecated in favor of `combinator::impls::<Struct>`
- `unpeek` is deprecated

### Features

- Added `repeat().try_fold()` and `repeat().verify_fold()`

## [0.6.22] - 2025-01-03

### Fixes

- Respect `is_partial` in `take_till`

## [0.6.21] - 2024-12-31

### Performance

- More inlining

### Documentation

- Clarify roles of `peek` and `Parser::parse_peek`
- Provide more context for people coming from `nom`

## [0.6.20] - 2024-09-25

### Internal

- Dependency update

## [0.6.19] - 2024-09-24

### Features

- Add `Located::reset_to_start` for parsing encoded graphs with start-relative pointers

## [0.6.18] - 2024-07-31

## [0.6.17] - 2024-07-31

### Features

- Make `Checkpoint`s comparable

## [0.6.16] - 2024-07-25

## [0.6.15] - 2024-07-22

### Compatibility

- Deprecated `Parser::recognize` in favor of `Parser::take`
- Deprecated `Parser::with_recognized` in favor of `Parser::taken`

### Fixes

- Renamed `Parser::recognize` to `Parser::take` to be consistent with other `take` parsers
- Renamed `Parser::with_recognized` to `Parser::with_taken` to be consistent with other `take` parsers

## [0.6.14] - 2024-07-19

### Fixes

- Removed unused `I: Clone` bound on `Parser::parse`

## [0.6.13] - 2024-06-06

### Documentation

- Expand on error reporting

## [0.6.12] - 2024-06-06

### Fixes

- Improve compilation errors when using non-parsers with `seq!` struct syntax

## [0.6.11] - 2024-06-03

### Fixes

- Remove `AsBytes` bounds, unblocking parsing frames of binary input

## [0.6.10] - 2024-06-03

### Features

- Extend `seq!` to constructing enum variants

## [0.6.9] - 2024-05-28

### Compatibility

- Bump MSRV to 1.65

### Features

- Add `Debug` impls for `stream::Stateful` and `stream::Recoverable`

## [0.6.8] - 2024-05-06

### Features

- Support `&mut [impl Parser]` within `alt`

## [0.6.7] - 2024-04-26

### Fixes

- Improve debug traces when Input wrapper types are used

## [0.6.6] - 2024-04-11

### Fixes

- Add impl `ErrorConvert` for `ContextError` so it can be used with bit parsing

## [0.6.5] - 2024-02-29

### Compatibility

- Deprecated `escaped` in favor of `take_escaped` (rename)

### Documentation

- Fix some bugs in concrete signatures
- Explain what "Partial version" means
- When discussing the signature, highlight the most relevant trait for `input`

## [0.6.4] - 2024-02-29

### Documentation

- Provide examples of concrete signatures

## [0.6.3] - 2024-02-28

### Fixes

- Make `take_until("")` consistent between `simd` or not, with or without empty buffer

### Documentation

- Clarify generic and value parameters
- Cross reference `*until` and `*till` parsers
- *(tutorial)* Step through parts more slowly

## [0.6.2] - 2024-02-19

## [0.6.1] - 2024-02-14

### Fixes

- Fix regression where `dec_int` / `dec_uint` didn't parse `0`

## [0.6.0] - 2024-02-13

## Migration to v0.6

1. Ensure you've migrated to 0.5
2. Upgrade to latest 0.5 release
3. Resolve all deprecations
4. Upgrade to 0.6
5. See "Breaking Changes" for help with any remaining issues

### Performance

- Use simd for `till_line_ending`

### Features

- Added `isize` support for `dec_int`
- Added `usize` support for `dec_uint`

### Fixes

- Prevent panic from slicing a `&str` on a non-UTF8 boundary
- Removed unused trait bounds
- *(debug)* Improved traces for `char`, `u8` literal parsers by using `literal` instead of `one_of`
- *(debug)* Improved traces by having `literal` output the literal

### Breaking Change

Most common breaking changes:
- `Stream::reset` now accepts a checkpoint by reference, rather than by value
- `ParserError::append` now takes a `start: &Checkpoint` parameter for capturing the start of the current parse operation
- `AddContext::add_context` now takes a `start: &Checkpoint` parameter for capturing the start of the current parse operation
- `FindSlice::find_slice` now returns a range
- `CompareResult::Ok` now carries a `usize`
- `Checkpoint` gained a generic parameter, limiting it to the stream type it came from

All others
- Deprecated functionality was removed
- `dec_int` / `dec_uint` continue don't stop capturing tokens once the data type is saturated
- Trait bounds changed for `char`, `u8` literal parsers
- `literal` requires the tag to impl `Debug`
- Asserts in release build now `Cut` rather than `Backtrack`
- Added "no progress" asserts to repeating combinators to prevent infinite loops
- Added "min is lower than max" asserts to ranged parsers

## [0.5.40] - 2024-02-12

### Features

- Add support to `take_until` for `char` needles on `&[u8]` haystacks

## [0.5.39] - 2024-02-06

### Fixes

- Be consistent about inlining `slice_len`

## [0.5.38] - 2024-02-06

### Compatibility

- Deprecate `token::tag` for `token::literal`
- Deprecate `binary::bits::tag` for `binary::bits::pattern`

### Features

- Allow a byte (`u8`) to be a tag

### Fixes

- Clarify name of `token::tag` as `token::literal`
- Clarify name of `binary::bits::tag` as `binary::bits::pattern`

## [0.5.37] - 2024-02-02

### Features

- Initial support for error recovery behind `unstable-recover` feature

## [0.5.36] - 2024-01-31

### Compatibility

- Deprecate `fold_repeat` in favor of `repeat().fold()`

### Features

- Add `repeat().fold()`

## [0.5.35] - 2024-01-26

### Compatibility

- Deprecate `success(value)` in favor of `empty.value(value)`
- Deprecated `winnow::trace::trace` in favor of the more centrally located `winnow::combinator::trace`
- Deprecated `take_until0` / `take_until1` in favor of `take_until`
- Deprecated `repeat_till0` in favor of `repeat_till`
- Deprecated `not_line_ending` in favor of `till_line_ending`

### Features

- Add more general `empty` combinator
- Added `take_until` that can handle any range of tokens to consume
- Added `repeat_till` that can handle any range of parsers to repeat

### Documentation

- Made it easier to discover `cut_err` and how to use it
- Move `trace` documentation into the tutorial

## [0.5.34] - 2024-01-10

### Fixes

- Don't require `Stateful`s `State` to be clone (a leftover from pre `&mut` input)

## [0.5.33] - 2024-01-06

### Features

- Support `char` with `tag` parser which is faster than using `one_of`

## [0.5.32] - 2024-01-03

### Fixes

- Parse `+`/`-` inf/nan with `ascii::float`

## [0.5.31] - 2023-12-27

### Performance

- Help the optimizer trim unused instructions in `any` when parsing a complete buffer

## [0.5.30] - 2023-12-18

### Features

- Add `Parser::default_value`

## [0.5.29] - 2023-12-18

### Features

- New `combinator::seq!` for easier initialization of structs/tuples

## [0.5.28] - 2023-12-11

### Compatibility

- Deprecate `length_data` in favor of `length_take`
- Deprecate `length_value` in favor of `length_and_then`
- Deprecate `length_count` in favor of `length_repeat`

## [0.5.27] - 2023-12-11

### Fixes

- Consistently support `FnMut` for predicates, not just `Fn`

### Documentation

- Improve `nom` migration experience

## [0.5.26] - 2023-12-07

### Documentation

- Add `nom` migration guide

## [0.5.25] - 2023-12-05

### Fixes

- Correctly point to error location in `InputError`s `Display` for single-line input

## [0.5.24] - 2023-12-05

### Features

- Support `Accumulate` for `BTreeSet` and `HashSet`

## [0.5.23] - 2023-12-04

### Features

- Add more patterns for `token::take_until[01]`

## [0.5.22] - 2023-12-04

### Performance

- Optimize `take_until*` when parsing `&str`

## [0.5.21] - 2023-12-04

### Features

- Add `take_till` ranged parser

### Compatibility

- Deprecated `take_till0`, `take_till1` in favor of `take_till`

## [0.5.20] - 2023-12-04

### Features

- Add `Caseless` to make it easier to add case insensitivity to any parser.

### Compatibility

- Deprecated `tag_no_case` in favor of `tag(Caseless(...))`

## [0.5.19] - 2023-11-03

### Features

- Add `separated` combinator

### Compatibility

- Deprecated `separated0` and `separated1` in favor of `separated`

## [0.5.18] - 2023-10-30

### Fixes

- Support `Accumulate` for `HashMap` with custom hashers

### Compatibility

- Deprecated `Uint` impls for signed numbers

## [0.5.17] - 2023-10-13

### Documentation

- Provide lexer/parser example with details on handling of custom tokens

## [0.5.16] - 2023-10-06

### Fixes

- Correctly calculate `offset_from` for non-byte slices

## [0.5.15] - 2023-08-24

### Performance

- Improve build times with `debug` when closures are used

## [0.5.14] - 2023-08-17

### Performance

- Speed up `take_until` when `simd` is enabled

## [0.5.13] - 2023-08-17

### Performance

- `ErrMode` inlining for improving gitoxide

## [0.5.12] - 2023-08-16

### Performance

- Try inlining more wrapper functions

## [0.5.11] - 2023-08-15

### Features

- Impl `Clone` for `ContextError`

## [0.5.10] - 2023-08-11

### Features

- Impl `Display` for `StrContext`

## [0.5.9] - 2023-08-11

### Fixes

- Improve rendering of `ErrorKind` in other errors

## [0.5.8] - 2023-08-11

### Features

- Add `TreeError::into_owned`
- impl `Error` for `TreeError`
- Add back in `VerboseError` to help with migrations

## [0.5.7] - 2023-08-10

### Features

- Support `Display` for `TreeError`

## [0.5.6] - 2023-08-10

### Features

- New `TreeError` for showing full error path in tests
- `InputError::map_input` for making input types nicer for test failures

## [0.5.5] - 2023-08-10

### Fixes

- `alt([...])` fails, `or` the errors together, like `alt((...))`

## [0.5.4] - 2023-08-05

### Internal

- Update dependencies

## [0.5.3] - 2023-08-01

### Features

- implement `AddContext` for `ErrMode` for easier direct construction

## [0.5.2] - 2023-07-30

### Features

- Allow `[P; N]` arrays within `alt`

## [0.5.1] - 2023-07-24

### Features

- Added `ParseError::into_inner`

## [0.5.0] - 2023-07-13

### Migration

Preparation:
0. Upgrade to the latest 0.4 release
1. Process all deprecation warnings
2. Replace not-quite deprecated items:
  - Replace `winnow::branch` with `winnow::combinator`
  - Replace `winnow::bytes` with `winnow::token`
  - Replace `Offset::offset_to` with `Offset::offset_from`
  - Replace `ParseError` with `ParserError`
  - Replace `ContextError` with `AddContext`
  - Replace `Error` with `InputError`
3. Ensure parsers return `impl Parser` over `impl FnMut` to reduce the size of the upgrade commit since the `FnMut` signature will change
4. When creating errors within your parser,s switch from doing so directly to using `ErrMode`s trait impls to make the code more independent of the current error type
5. Instrument your parser with `winnow::trace::trace` to make it easier to debug problems on upgrade
6. Merge the above

For the actual upgrade, there are two approaches that can be mixed.

Switch to new, imperative APIs
1. Upgrade to 0.5
2. Replace `IResult<I, O, E>` with `PResult<O, E>` (`E` is still defaulted but to `ContextError`)
3. Replace your parsers `I` parameter with `&mut I`
  - For `fn(&mut &str) -> PResult<&str>`, a lifetime will be needed: `fn<'i>(&mut &'i str) -> PResult<&'i str>`
  - For embedded closures, `move |input|` might need to be updated to `move |input: &mut _|`
4. Update imperative parsers from expecting `parse_next` to return `(input, output)` to `output`
  - When matching against `ErrMode::Backtrace`, you might need to `input.reset(checkpoint)` to revert the parser state
5. Update error reporting for new error type returned from `Parser::parse`

Maintain pure-functional APIs
1. Upgrade to 0.5
2. Switch to new names for the old APIs
  - Replace `Parser::parse_next` with `Parser::parse_peek`
  - Replace `Stream::next_token` with `Stream::peek_token`
  - Replace `Stream::next_slice` with `Stream::peek_slice`
3. Wrap calls to `FnMut(I) -> IResult<I, O, E>` parsers with `winnow::unpeek`
4. Update error reporting for new error type returned from `Parser::parse`

Example: `toml_edit`:
- [Pre-upgrade steps](https://github.com/toml-rs/toml/pull/579)
- [Upgrade](https://github.com/toml-rs/toml/pull/583)

Example: `winnow`:
- Maintaining pure-functional API
  - [making pure-functional `Stream` code to still work](https://github.com/winnow-rs/winnow/pull/274)
  - [making pure-functional `impl Parser` code to still work](https://github.com/winnow-rs/winnow/pull/275)
  - [making pure-functional `FnMut` code to still work](https://github.com/winnow-rs/winnow/pull/278)
- Switch to new, imperative APIs from pure-functional API
  - [porting to new `Parser::parse_next`](https://github.com/winnow-rs/winnow/pull/276/commits/edd851466aa145003f3da538b9c212cf61e8be81)
  - [porting to new `FnMut`](https://github.com/winnow-rs/winnow/pull/279/commits)

Example: `chumsky`s json bench:
- [Pre-upgrade steps](https://github.com/zesterer/chumsky/pull/475)
- [Upgrade](https://github.com/zesterer/chumsky/pull/477)

### Compatibility

- `Parser::parse_next` (and the `impl Parser for FnMut`) now take `&mut I` and return `PResult`
  - e.g. [porting to new `Parser::parse_next`](https://github.com/winnow-rs/winnow/pull/276/commits/edd851466aa145003f3da538b9c212cf61e8be81)
  - e.g. [porting to new `FnMut`](https://github.com/winnow-rs/winnow/pull/279/commits)
  - e.g. [making pure-functional `Stream` code to still work](https://github.com/winnow-rs/winnow/pull/274)
  - e.g. [making pure-functional `impl Parser` code to still work](https://github.com/winnow-rs/winnow/pull/275)
  - e.g. [making pure-functional `FnMut` code to still work](https://github.com/winnow-rs/winnow/pull/278)
- Changed error type for `Parser::parse` to allow quality errors without requiring `E` to carry `I`
- Removed `impl ContainsToken for &str` (e.g. `one_of("abc"`) since it takes 5x more time leading to easily avoidable slow downs
  - Instead use `['a', 'b', 'c']` or `'a'..='c'` (see [`08b3e57`](https://github.com/winnow-rs/winnow/pull/252/commits/08b3e57ad321a79615fa0c516b818af449c38076) for examples)
- Changed `ParserError` and `FromExternalError` from accepting `I` to `&I`
- Renamed `ParseError` to `ParserError`
- Renamed `ContextError` to `AddContext`
- Renamed `Error` to `InputError`
- Removed `Offset::offset_to` in favor of `Offset_offset_from`
- Removed hack from `trace` that allowed parsers to change `input` to point to
  a different string (this wasn't present in other parsers relying on
  `Offset::offset_from`)
- Removed some `Offset` bounds, requiring changing `a.offset_from(b)` to `a.offset_from(&b)`
- Renamed `bytes` to `token` to clarify its scope
- Renamed `character` to `ascii` to make it agnostic of `char` tokens
- Moved all binary-related parsing combinators into the `binary` module
  - `bits` -> `binary::bits`
  - `number`
  - `multi::length_*`
- Moved all generic combinators into `combinator`
  - `sequence`
  - `branch`
  - `multi`
- Deprecated parsers were removed
- `Stream` trait changed
  - `Stream::raw` added
  - `Stream::next_token` renamed to `Stream::peek_token`
  - `Stream::next_slice` renamed to `Stream::peek_slice`
  - New `Stream::next_token` and `Stream::next_slice` added
  - Added `Stream::finish` and `Stream::peek_finish`
  - `Stream::Checkpoint`, `Stream::checkpoint`, and `Stream::reset` added
  - `Offset<Stream::Checkpoint>` is a new super trait

### Features

- Added `ContextError`, a lightweight `ParserError` that supports `AddContext` (default for `PResult`)
- Added `Stream::finish` and `Stream::peek_finish` for making it easier to capture all remaining content
- Added `ErrMode::into_inner` for unifying `Cut` and `Backtrack`
- Allow `ErrorKind` as a `ParserError`

### Fixes

- Correctly show `BStr` and `Byte`s `Debug` impl, rather than `&[u8]`

### Performance

- Removed `impl ContainsToken for &str` (e.g. `one_of("abc"`) since it takes 5x more time leading to easily avoidable slow downs
- Walk the `Stream` imperatively with `&mut I` rather than requiring returning the updating error location
  - i.e. switched parsing from `parser(I) -> (I, O)` to `parser(&mut I) -> O`
  - Gains are around 10% in select benchmarks
  - It is believed that this reduced the size of the return type, allowing values to be returned through registers more often (as opposed to the stack), and this gain only shows up in parsers that return large data types, like format preserving parsers

## [0.4.12] - 2025-08-21

### Fixes

- Ensure deprecation messages show up for items in `bytes`, `branch`, and `sequence`

## [0.4.11] - 2023-08-17

### Performance

- Backport v0.5 performance improvements

## [0.4.10] - 2023-08-17

### Performance

- Additional inlining to make v0.4 and v0.5 performance differences focus on architecture and not additional changes.

## [0.4.9] - 2023-07-08

### Features

- Add aliases for renamed APIs in v0.5
  - `error::AddContext` which wraps `error::ContextError`
  - `error::ParserError` which wraps `error::ParseError`
  - `error::InputError` which wraps `error::Error`

## [0.4.8] - 2023-07-06

### Features

- Add aliases for renamed APIs in v0.5
  - `Parser::parse_peek` which wraps `Parser::parse_next`
  - `Stream::peek_token` which wraps `Stream::next_token`
  - `Stream::peek_slice` which wraps `Stream::next_slice`
  - `Offset::offset_from` which wraps `Offset::offset_to`
- Add `unpeek` which is a no-op function in prep for v0.5

### Fixes

- Allow `ascii::escaped_transform` on `core`
- Update `ascii::float` to correct parse `infinity`
- Update special topics to link out to relevant parsers they re-implement

## [0.4.7] - 2023-06-14

### Performance

- Resolve a performance regression in `winnow::ascii:` parsers (any that use `take_while`)

## [0.4.6] - 2023-05-02

### Compatibility

- Deprecated `count`, `repeat0`, `repeat1` in favor of `repeat`
- Deprecated `take_while0`, `take_while1` in favor of `take_while`
- Deprecated `fold_repeat0`, `fold_repeat1` in favor of `fold_repeat`

## [0.4.5] - 2023-05-01

### Performance

- Improve partial-parsing performance by ~15%

## [0.4.4] - 2023-04-28

### Fixes

- Improve color control for `debug` feature

## [0.4.3] - 2023-04-28

### Fixes

- Reduce risk of breaking when using glob imports

## [0.4.2] - 2023-04-28

### Compatibility

- MSRV raised to 1.64.0
- `bits`, `bytes`, `character`, `number`, `sequence`, `branch`, and `multi` modules are deprecated
- `Parser::map_res` is deprecated

### Fixes

- Renamed `Parser::map_res` to `Parser::try_map` for consistency
- Renamed `bytes` to `token` to clarify its scope
- Renamed `character` to `ascii` to make it agnostic of `char` tokens
- Moved all binary-related parsing combinators into the `binary` module
  - `bits` -> `binary::bits`
  - `number`
  - `multi::length_*`
- Moved all generic combinators into `combinator`
  - `sequence`
  - `branch`
  - `multi`
- Renamed the `*many*` combinators as `*repeat*` to make the code read more clearly
- Generalized `repeat_m_n` as `repeat` which takes any range type
- Generalzied `fold_repeat_m_n` as `fold_repeat` which takes any range type
- Generalized `take_while_m_n` as `take_while` which takes any range type

### Documentation

- Start "Performance" special topic

## [0.4.1] - 2023-03-24

### Features

- Allow array references and char arrays for `ContainsToken`

### Performance

- Revert a regression in `space0`, `space1`, `multiscape0`, `multispace1`

## [0.4.0] - 2023-03-18

### Compatibility

Breaking:
- All `winnow` parsers now return `impl Parser`, rather than `impl FnMut`
- `winnow::prelude::Parser` is now named
- Some infinite loop, overflows, and bounds errors were changed to asserts
- `ErrorKind` was greatly simplified
- Some trait bounds and generic parameters changed
- Deprecated APIs were removed

Other
- Deprecated `FinishIResult`

### Fix

- Improved type inference, especially for `""`, `''` parsers
- `winnow::prelude` now allows named access to `Parser`

### Features

- `Parser::parse` added as a replacement for `FinishIResult::finish`

### Performance

- `escape`: Remove extraneous bounds checks

### Internal

- Cleaned up the code so it better serves as examples for user-written parsers

## [0.3.8] - 2023-08-17

### Performance

- Backport v0.5 performance improvements

## [0.3.7] - 2023-08-17

### Performance

Backport v0.4 and v0.5 inlining changes for more even comparison across architectures

## [0.3.6] - 2023-03-14

### Features

- `error::Error` now implements `Copy`, `Clone`

## [0.3.5] - 2023-03-06

### Fixes

- Fix `core` and `alloc` support

## [0.3.4] - 2023-03-01

### Fixes

- Ensure `Partial` can be toggled to complete.

## [0.3.3] - 2023-02-25

### Documentation

- Fix tutorial headers

## [0.3.2] - 2023-02-24

### Documentation

- Improve the partial parsing example

## [0.3.1] - 2023-02-24

### Fixes

- Fix bounds on `Parser::flat_map` so that it works with closures

## [0.3.0] - 2023-02-22

v0.3.0 changes are relative to nom v7.1.3

Versioning starts at v0.3.0 due to the historical nature of how `winnow` was
forked from `nom`. See also the
[`nom8` changelog](https://github.com/winnow-rs/winnow/discussions/186).

### `nom` Migration Guide

1. Update all references from `nom` to `winnow`
2. Replace
  - `winnow::Err::Error` with `winnow::Err::Backtrack`
  - `winnow::Err::Fatal` with `winnow::Err::Cut`
  - `winnow::Input*` with `winnow::stream::Stream`
  - `E::append` with `err.append`
  - `E::add_context` with `err.add_context`
  - Resolve `many*` type inference issues by adding `.map(|v: Vec<_>| v)`
3. Resolve remaining compile errors
4. Resolve deprecations as described by them

Examples:
- [git-config-env](https://github.com/gitext-rs/git-config-env/pull/11)
- [git-conventional](https://github.com/crate-ci/git-conventional/pull/37)
- [typos](https://github.com/crate-ci/typos/pull/664)

### Breaking Changes

- `Parser::into` in favor of `Parser::output_into` and `Parser::err_into` (#48)
- Combinator structs returned by `Parser` were moved from `winnow` to `winnow::combinator` module (#4)
- Tweaks were made to what input traits are needed for various types / parsers
- Removed `pub use bits::*;` into root namespace (#52)
- Moved error types and traits into the `winnnow::error` module (#73, #117)
- `winnow::error::Err` was renamed to `ErrMode` (#117)
  - `Error` variant was renamed to `Backtrack`
  - `Fatal` variant was renamed to `Cut`
- `winnow::error::ParserError` function parameter order has changed (#92)
- `winnow::error::Error`'s `code` field was renamed to `kind` (#92)
- Removed support for `(I, ErrorKind)` errors in favor of `winnow::error::Error` (#92, #117)
- `winnow::error::ErrorKind` for infinite loops, like in `winnow::multi`, was changed to `ErrorKind::Assert` (#146)
- `winnow::multi` parsers will `debug_assert` by default when encountering infinite loops (#146)
- Removed `error::error_to_u32` (#54)
- Changed all parsers to use `FnMut` (#152, #164)
- Moved input traits from `winnow` to `winnow::stream` (#13, #142)
- Merged many input traits into `winnow::stream::Stream` (#105, #107, #142, #155, #157)
  - `InputIter::Iter` is now `Stream::IterOffsets`
  - `InputIter::iter_indices` is now `Stream::iter_offsets`
  - `InputIter::position` is now `Stream::offset_for`
  - `InputIter::slice_index` is now `Stream::offset_at`
- Renamed `winnow::stream::InputLen` to `SliceLen` (#105)
- Renamed `winnow::stream::FindSubstring` to `FindSlice` (#105)
- Renamed `winnow::stream::FindTokens` to `ContainsToken` (#105)
- Renamed `winnow::stream::ParseTo` to `ParseSlice` (#136)
- Renamed `winnow::stream::Offset::offset` to `offset_to` (#105)
- Split `AsBytes` into `AsBytes` and `AsBStr` (#134)
- Removed seemingly unused `winnow::stream` trait impls (#105)
- Removed `winnow::lib` from API (#118)

### Compatibility

MSRV was raised to 1.60 (#158, #160, #167)

`memchr` is no longer used by default; opt-in with the `simd` feature

### Deprecations

- `character::is_*` functions in favor of `AsChar` (#25)
- `winnow::*::complete::*` and `winnow::*::streaming::*` parsers in favor of the merged ones (#28)
  - Unsigned parsers like `u8` were merge into `winnow::character::dec_uint` (#59)
  - Unsigned parsers like `i8` were merge into `winnow::character::dec_int` (#59)
  - `winnow::number::*::hex_u32` was replaced with `winnow::character::hex_uint` (#59)
  - `winnow::bytes::*::take_till` was renamed to `winnow::bytes::take_till0` (#132)
  - `winnow::bytes::*::take_while` was renamed to `winnow::bytes::take_while0` (#132)
  - `winnow::bytes::*::take_until` was renamed to `winnow::bytes::take_until0` (#132)
  - `winnow::multi::*::many_till` was renamed to `winnow::multi::many_till0` (#132)
  - `winnow::multi::*::separated_list0` was renamed to `winnow::multi::separated0` (#140)
  - `winnow::multi::*::separated_list1` was renamed to `winnow::multi::separated1` (#140)
  - `winnow::bytes::*::escaped` was moved to `winnow::character::escaped` (#108)
  - `winnow::bytes::*::escaped_transform` was moved to `winnow::character::escaped_transform` (#108)
- `dbg_dmp` in favor of `-features debug` (#173)
- `all_consuming` in favor of `eof` / `FinishIResult::finish` (#112)
- Freestanding parsers that were in both `winnow::combinator` to `Parser` trait (#37)
  - `map`, see `Parser::map`
  - `flat_map`, see `Parser::flat_map`
  - `map_parser`, see `Parser::and_then`
- Freestanding parsers that were moved from `winnow::combinator` to `Parser` (#40)
  - `map_res` as `Parser::map_res`
  - `map_opt` as `Parser::verify_map` (#145)
  - `complete` as `Parser::complete_err` (#168)
  - `verify` as `Parser::verify`
  - `value` as `Parser::value`
  - `recognize` as `Parser::recognize`
  - `consumed` as `Parser::with_recognized` (note: output order swapped)
  - `context` as `Parser::context`
- `many0_count`, `many1_count` in favor of `many0` and `many1` (#127)
- Freestanding `into` in favor of `Parser::output_into` and `Parser::err_into` (#37, #48)
- `winnow::combinator::cut` in favor of `winnow::combinator::cut_err` (#117)
- `Parser::parse` in favor of `Parser::parse_next` (#76)
- `is_a` with `take_while1` thanks to new `FindToken` impls (#44)
- `is_not` with `take_till1` thanks to new `FindToken` impls (#44)
- `satisfy` with `one_of` thanks to new `FindToken` impls (#44)
- `Parser::and`, `Parser::or` in favor of `impl Parser for <tuples>` and `alt` (#37)
- `tuple`, `pair` parser in favor of using tuples (#42, #46)
- `ParseError::from_char` in favor of `ContextError` (#45)
- `error::make_error` and `error::append_error` (#55)
- `error::Finish` in favor of `FinishIResult` (#21)
- `error::error_position!` and `error::error_mode_position!` (#92)

### Feature

- Provide a `winnow::prelude` (#21)
- `winnow::Stateful` for attaching state to the input type (#58)
- `winnow::Located` for tracking the input's location, along with `Parser::span` and `Parser::with_span` to capture it (#61)
- Improved debug experience with
  - New `winnow::trace::trace` combinator, used by all `winnow` parsers (#156, #165, #176)
  - `Bytes` and `BStr` new types with improved `Debug` (#144, #147, #149, #177)
- Merged streaming/complete parsers, opting in to streaming with the `Partial<I>` stream type (#28, #142, #166, #170, #172)
  - Merged ASCII float parsers moved to `character` and made generic (#38, #59)
  - Moved `one_of`, `none_of` from `character` to `bytes` as they are more general (#44)
  - Moved `character::anychar` to `bytes::any` with a more generic return type (#44)
- Allow generic context in errors (#49)
- `impl Parser for <tuples>` as an alternative to `tuple(())` (#42)
- `impl Parser for (char|u8|&str|&[u8])` as an alternative to `one_of`, `char`, and `tag` (#47, #50, #171)
- `Parser::by_ref` to allow using `&mut impl Parser` as a `Parser` (#34, #41)
- New combinators:
  - `Parser::void` (#113)
  - `Parser::parse_to` (#136)
  - `winnow::combinator::todo` (#135)
  - `winnow::combinator::backtrack_err` (#117)
  - `winnow::branch::dispatch!` as a `match`-like alternative to `alt` (#119)
  - `winnow::multi::separated_foldl1` (#140)
  - `winnow::multi::separated_foldr1` (#140)
- Add combinators directly to `Parser`:
  - `Parser::map_res` (#40)
  - `Parser::verify_map` (#40, #145)
  - `Parser::complete_err` (#40, #168)
  - `Parser::verify` (#40)
  - `Parser::value` (#40)
  - `Parser::with_recognized` (#40)
  - `Parser::context` (#40)
- Allow more containers to be used with `winnow::multi` parsers (#127)
- Allow `u8` and `char`, ranges of `u8` and `char`, functions, and tuples of the prior wherever `ContainsToken` is accepted (#44, #105)
- Generalize `take_while`, `take_till` with `ContainsToken` trait (#44, #105)
- Add `character::is_*` functions to `AsChar` that were missing (#2)
- Implement `Stream` for `(I, usize)`, allowing more combinators to work with bit-streams (#153)
- Treat all slices as input, regardless of token type (#111, rust-bakery/nom#1482)
- `FinishIResult::finish` for dropping the `remainder` (#30)
- `FindSlice` now also finds tokens, making `take_until0` and friends more flexible (#105)
- Implement `ParseError` and `FromExternalError` for `ErrMode`, making it easier to create the right kind of error (#120, #124)

### Fixes

- Correctly count multi-byte `char`s for `take_while_m_n` (#130)
- Change `fill`, `iterator`, `bits::bits`, and `bits::bytes` from taking a function to taking a `Parser` (#10, #11, #120)
- Allow byte arrays of any size (#14)
- `length_data` and `length_value` now auto-detect complete/streaming, before were streaming only (#28)
- `Clarify `Offset::offset_to` with explicit assert (#109, rust-bakery/nom#1520)
- Prefer `Into` over `From` (#110, rust-bakery/nom#1460)
- Use `ErrorConvert` in `ErrMode::convert` (#124)

### Performance

- Use `memchr::memmem` on `FindSlice` (#86, rust-bakery/nom#1375)
- Use `Vec::with_capacity` for `length_count` (#87, rust-bakery/nom#1462)

### Documentation

- Pulled loose markdown into rustdoc (#1, #174, #183)
  - Pull in the nominomicon (#185, rust-bakery/nom#1525)
  - Pull examples into the "Special Topics" section (#175)
- Add `#[doc(alias)]`s for easier migration from `nom`, `chumsky`, and `combine` (#178)
- Made examples more interactive (#77, #175)
- Add example for `bits::tag` (#88, rust-bakery/nom#1501)
- Special topics: improve identifier example (#90, rust-bakery/nom#1334)

### Internal

- Now verified with miri (#143, #161)

## [nom 7.1.3] - 2023-01-15

### Thanks

- @Shadow53

### Fixed

- panic in `many` and `count` combinators when the output type is zero sized

## [nom 7.1.2] - 2023-01-01

### Thanks

- @joubs
- @Fyko
- @LoganDark
- @darnuria
- @jkugelman
- @barower
- @puzzlewolf
- @epage
- @cky
- @wolthom
- @w1ll-i-code

### Changed

- documentation fixes
- tests fixes
- limit the initial capacity of the result vector of `many_m_n` to 64kiB
- bits parser now accept `Parser` implementers instead of only functions

### Added

- implement `Tuple` parsing for the unit type as a special case
- implement `ErrorConvert` on the unit type to make it usable as error type for bits parsers
- bool parser for bits input

## [nom 7.1.1] - 2022-03-14

### Thanks

- @ThomasdenH
- @@SphinxKnight
- @irevoire
- @doehyunbaek
- @pxeger
- @punkeel
- @max-sixty
- @Xiretza
- @5c077m4n
- @erihsu
- @TheNeikos
- @LoganDark
- @nickelc
- @chotchki
- @ctrlcctrlv

### Changed

- documentation fixes
- more examples

## [nom 7.1.0] - 2021-11-04

### Thanks

- @nickelc
- @Stargateur
- @NilsIrl
- @clonejo
- @Strytyp
- @schubart
- @jihchi
- @nipunn1313
- @Gungy2
- @Drumato
- @Alexhuszagh
- @Aehmlo
- @homersimpsons
- @dne
- @epage
- @saiintbrisson
- @pymongo

### Changed

- documentation fixes
- Ci fixes
- the move to minimal-lexical for float parsing introduced bugs that cannot be resolved right now, so this version moves back to using the standard lib' parser. *This is a performance regression**. If you have specific requirements around float parsing, you are strongly encouraged to use [recognize_float](https://docs.rs/nom/latest/nom/number/complete/fn.recognize_float.html) and another library to convert to a f32 or f64

### Added

- alt now works with 1 element tuples

## [nom 7.0.0] - 2021-08-21

This release fixes dependency compilation issues and strengthen the minimum supported Rust version (MSRV) policy. This is also the first release without the macros that were used since nom's beginning.

### Thanks

- @djc
- @homersimpsons
- @lo48576
- @myrrlyn
- @RalXYZ
- @nickelc
- @cenodis

### Added

- `take_until1` combinator
- more `to_owned` implementations
- `fail`: a parser that always fail, useful as default condition in other combinators
- text to number parsers: in the `character::streaming` and `character::complete` modules, there are parsers named `i8, u16, u32, u64, u128` and `u8 ,u16, u32, u64, u128` that recognize decimal digits and directly convert to a number in the target size (checking for max int size)

### Removed

- now that function combinators are the main way to write parsers, the old macro combinators are confusing newcomers. THey have been removed
- the `BitSlice` input type from bitvec has been moved into the [nom-bitvec](https://crates.io/crates/nom-bitvec) crate. nom does not depend on bitvec now
- regex parsers have been moved into the [nom-regex](https://crates.io/crates/nom-regex) crate. nom does not depend on regex now
- `ErrorKind::PArseTo` was not needed anymore

### Changed

- relax trait bounds
- some performance fixes
- `split_at_position*` functions should now be guaranteed panic free
- the `lexical-core` crate used for float parsing has now been replaced with `minimal-lexical`: the new crate is faster to compile, faster to parse, and has no dependencies

### Fixed

- infinite loop in `escaped` combinator
- `many_m_n` now fails if min > max


## [nom 6.2.1] - 2021-06-23

### Thanks

This release was done thanks to the hard work of (by order of appearance in the commit list):

- @homersimpsons

### Fixed

- fix documentation building

## [nom 6.2.0] - 2021-02-15

### Thanks

This release was done thanks to the hard work of (by order of appearance in the commit list):

- @DavidKorczynski
- @homersimpsons
- @kornelski
- @lf-
- @lewisbelcher
- @ronan-d
- @weirane
- @heymind
- @marcianx
- @Nukesor

### Added

- nom is now regularly fuzzed through the OSSFuzz project

### Changed

- lots of documentation fixes
- relax trait bounds
- workarounds for dependency issues with bitvec and memchr

## [nom 6.1.2] - 2021-02-15

### Changed

- Fix cargo feature usage in previous release

## [nom 6.1.1] - 2021-02-15

### Thanks

This release was done thanks to the hard work of (by order of appearance in the commit list):

- @nickelc

### Changed

- Fix dependenciy incompatibilities: Restrict the bitvec->funty dependency to <=1.1

## [nom 6.1.0] - 2021-01-23

### Thanks

This release was done thanks to the hard work of (by order of appearance in the commit list):

- @sachaarbonel
- @vallentin
- @Lucretiel
- @meiomorphism
- @jufajardini
- @neithernut
- @drwilco

### Changed

- readme and documentation fixes
- rewrite of fold_many_m_n
- relax trait bounds on some parsers
- implement `std::error::Error` on `VerboseError`


## [nom 6.0.1] - 2020-11-24

### Thanks

This release was done thanks to the hard work of (by order of appearance in the commit list):

- @Leonqn
- @nickelc
- @toshokan
- @juchiast
- @shssoichiro
- @jlkiri
- @chifflier
- @fkloiber
- @Kaoet
- @Matthew Plant

### Added

- `ErrorConvert` implementation for `VerboseError`

### Changed

- CI fixes
- `fold_many*` now accept `FnMut` for the accumulation function
- relaxed input bounds on `length_count`

# Fixed

- documentation fixes
- the `#[deprecated]` attribute was removed from traits because it does not compile anymore on nightly
- bits and bytes combinators from the bits modules are now converted to use `FnMut`

## [nom 6.0.0] - 2020-10-31

### Thanks

This release was done thanks to the hard work of (by order of appearance in the commit list):
- @chifflier
- @shepmaster
- @amerelo
- @razican
- @Palladinium
- @0ndorio
- Sebastian Zivota
- @keruspe
- @devonhollowood
- @parasyte
- @nnt0
- @AntoineCezar
- @GuillaumeGomez
- @eijebong
- @stadelmanma
- @sphynx
- @snawaz
- @fosskers
- @JamesHarrison
- @calebsander
- @jthornber
- @ahmedcharles
- @rljacobson
- @benkay86
- @georgeclaghorn
- @TianyiShi2001
- @shnewto
- @alfriadox
- @resistor
- @myrrlyn
- @chipsenkbeil
- @ruza-net
- @fanf2
- @jameysharp
- @FallenWarrior2k
- @jmg-duarte
- @ericseppanen
- @hbina
- Andreas Molzer
- @nickelc
- @bgourlie

## Notable changes

This release is a more polished version of nom 5, that came with a focus on
function parsers, by relaxing the requirements: combinators will return a
`impl FnMut` instead of `impl Fn`, allowing closures that change their context,
and parsers can be any type now, as long as they implement the new `Parser` trait.
That parser trait also comes with a few helper methods.

Error management was often a pain point, so a lot of work went into making it easier.
Now it integrates with `std:error::Error`, the `IResult::finish()` method allows you
to convert to a more usable type, the `into` combinator can convert the error type
if there's a `From` implementation, and there are more specific error traits like
`ContextError` for the `context` combinator, and `FromExternalError` for `map_res`.
While the `VerboseError` type and its `convert_error` function saw some changes,
not many features ill be added to it, instead you are encouraged to build the error
type that corresponds to your needs if you are building a language parser.

This version also integrates with the excellent [bitvec](https://crates.io/crates/bitvec)
crate for better bit level parsing. This part of nom was not great and a bit of a hack,
so this will give better options for those parsers.

At last, documentation! There are now more code examples, functions and macros that require
specific cargo features are now clearly indicated, and there's a new `recipes` module
containing example patterns.

### Breaking changes

- the minimal Rust version is now 1.44 (1.37 if building without the `alloc` or `std` features)
- streaming parsers return the number of additional bytes they need, not the total. This was supposed to be the case everywhere, but some parsers were forgotten
- removed the `regexp_macros` cargo feature
- the `context` combinator is not linked to `ParseError` anymore, instead it come with its own `ContextError` trait
- `Needed::Size` now contains a `NonZeroUsize`, so we can reduce the structure's size by 8 bytes. When upgrading, `Needed::Size(number)` can be replaced with `Needed::new(number)`
- there is now a more general `Parser` trait, so parsers can be something else than a function. This trait also comes with combinator methods like `map`, `flat_map`, `or`. Since it is implemented on `Fn*` traits, it should not affect existing code too much
- combinators that returned a `impl Fn` now return a `impl FnMut` to allow parser closures that capture some mutable value from the context
- `separated_list` is now `separated_list0`
- removed the deprecated `methods` module
- removed the deprecated `whitespace` module
- the default error type is now a struct (`nom::error::Error`) instead of a tuple
- the `FromExternalError` allows wrapping the error returned by the function in the `map_res` combinator
- renamed the `dbg!` macro to avoid conflicts with `std::dbg!`
- `separated_list` now allows empty elements


### Added

- function version of regex parsers
- `fill`: attempts to fill the output slice passed as argument
- `success`: returns a value without consuming the input
- `satisfy`: checks a predicate over the next character
- `eof` function combinator
- `consumed`: returns the produced value and the consumed input
- `length_count` function combinator
- `into`: converts a parser's output and error values if `From` implementations are available
- `IResult::finish()`: converts a parser's result to `Result<(I, O), E>` by removing the distinction between `Error` and `Failure` and panicking on `Incomplete`
- non macro versions of `u16`, `i32`, etc, with configurable endianness
- `is_newline` function
- `std::error::Error` implementation for nom's error types
- recipes section of the documentation, outlining common patterns in nom
- custom errors example
- bitstream parsing with the `BitSlice` type from the bitvec crate
- native endianness parsers
- github actions for CI

### Changed

- allows lexical-core 0.7
- number parsers are now generic over the input type
- stabilized the `alloc` feature
- `convert_error` accepts a type that derefs to `&str`
- the JSON example now follows the spec better

### Fixed
- use `fold_many0c` in the `fold_many0` macro

## [nom 5.1.1] - 2020-02-24

### Thanks

- @Alexhuszagh for float fixes
- @AlexanderEkdahl, @JoshOrndorff, @akitsu-sanae for docs fixes
- @ignatenkobrain: dependency update
- @derekdreery: `map` implementation for errors
- @Lucretiel for docs fixes and compilation fixes
- adytzu2007: warning fixes
- @lo48576: error management fixes

### Fixed

- C symbols compilation errors due to old lexical-core version

### Added

- `Err` now has a `map` function

### Changed

- Make `error::context()` available without `alloc` feature

## [nom 5.1.0] - 2020-01-07

### Thanks

- @Hywan, @nickmooney, @jplatte, @ngortheone, @ejmg, @SirWindfield, @demurgos, @spazm, @nyarly, @guedou, @adamnemecek, for docs fixes
- @Alxandr for error management bugfixes
- @Lucretiel for example fixes and optimizations
- @adytzu2007 for optimizations
- @audunhalland for utf8 fixes

### Fixed

- panic in `convert_error`
- `compile_error` macro usage

### Added

- `std::error::Error`, `std::fmt::Display`, `Eq`, `ToOwned` implementations for errors
- inline attribute for  `ToUsize`

### Changed

- `convert_error` optimization
- `alt` optimization

## [nom 5.0.1] - 2019-08-22

### Thanks

- @waywardmonkeys, @phaazon, @dalance for docs fixes
- @kali for `many0_m_n` fixes
- @ia0 for macros fixes

### Fixed

- `many0_m_n` now supports the n=1 case
- relaxed trait requirements in `cut`
- `peek!` macro reimplementation
- type inference in `value!`

## [nom 5.0.0] - 2019-06-24

This version comes with a complete rewrite of nom internals to use functions as a base
for parsers, instead of macros. Macros have been updated to use functions under
the hood, so that most existing parsers will work directly or require minimal changes.

The `CompleteByteSlice` and `CompleteStr` input types were removed. To get different
behaviour related to streaming or complete input, there are different versions of some
parsers in different submodules, like `nom::character::streaming::alpha0` and
`nom::character::complete::alpha0`.

The `verbose-errors` feature is gone, now the error type is decided through a generic
bound. To get equivalent behaviour to `verbose-errors`, check out `nom::error::VerboseError`

### Thanks

- @lowenheim helped in refactoring and error management
- @Keruspe helped in refactoring and fixing tests
- @pingiun, @Songbird0, @jeremystucki, @BeatButton, @NamsooCho, @Waelwindows, @rbtcollins, @MarkMcCaskey for a lot of help in rewriting the documentation and adding code examples
- @GuillaumeGomez for documentation rewriting and checking
- @iosmanthus for bug fixes
- @lo48576 for error management fixes
- @vaffeine for macros visibility fixes
- @webholik and @Havvy for `escaped` and `escaped_transform` fixes
- @proman21 for help on porting bits parsers

### Added

- the `VerboseError` type accumulates position info and error codes, and can generate a trace with span information
- the `lexical-core` crate is now used by default (through the `lexical` compilation feature) to parse floats from text
- documentation and code examples for all functions and macros

### Changed

- nom now uses functions instead of macros to generate parsers
- macros now use the functions under the hood
- the minimal Rust version is now 1.31
- the verify combinator's condition function now takes its argument by reference
- `cond` will now return the error of the parser instead of None
- `alpha*`, `digit*`, `hex_digit*`, `alphanumeric*` now recognize only ASCII characters

### Removed

- deprecated string parsers (with the `_s` suffix), the normal version can be used instead
- `verbose-errors` is not needed anymore, now the error type can be decided when writing the parsers, and parsers provided by nom are generic over the error type
- `AtEof`, `CompleteByteSlice` and `CompleteStr` are gone, instead some parsers are specialized to work on streaming or complete input, and provided in different modules
- character parsers that were aliases to their `*1` version: eol, alpha, digit, hex_digit, oct_digit, alphanumeric, space, multispace
- `count_fixed` macro
- `whitespace::sp` can be replaced by `character::complete::multispace0`
- method combinators are now in the nom-methods crate
- `take_until_either`, `take_until_either1`, `take_until_either_and_consume` and `take_until_either_and_consume1`: they can be replaced with `is_not` (possibly combined with something else)
- `take_until_and_consume`, `take_until_and_consume1`: they can be replaced with `take_until` combined with `take`
- `sized_buffer` and `length_bytes!`: they can be replaced with the `length_data` function
- `non_empty`, `begin` and `rest_s` function
- `cond_reduce!`, `cond_with_error!`, `closure!`, `apply`, `map_res_err!`, `expr_opt!`, `expr_res!`
- `alt_complete`, `separated_list_complete`, `separated_nonempty_list_complete`

## [nom 4.2.3] - 2019-03-23

### Fixed

- add missing `build.rs` file to the package
- fix code comparison links in changelog

## [nom 4.2.2] - 2019-03-04

### Fixed

- regression in do_parse macro import for edition 2018

## [nom 4.2.1] - 2019-02-27

### Fixed

- macro expansion error in `do_parse` due to `compile_error` macro usage

## [nom 4.2.0] - 2019-01-29

### Thanks

- @JoshMcguigan for unit test fixes
- @oza for documentation fixes
- @wackywendell for better error conversion
- @Zebradil for documentation fixes
- @tsraom for new combinators
- @hcpl for minimum Rust version tests
- @KellerFuchs for removing some unsafe uses in float parsing

### Changed

- macro import in edition 2018 code should work without importing internal macros now
- the regex parsers do not require the calling code to have imported the regex crate anymore
- error conversions are more ergonomic
- method combinators are now deprecated. They might be moved to a separate crate
- nom now specifies Rust 1.24.1 as minimum version. This was already the case before, now it is made explicit

### Added

- `many0_count` and `many1_count` to count applications of a parser instead of
accumulating its results in a `Vec`

### Fixed

- overflow in the byte wrapper for bit level parsers
- `f64` parsing does not use `transmute` anymore

## [nom 4.1.1] - 2018-10-14

### Fixed

- compilation issue in verbose-errors mode for `add_return_error`

## [nom 4.1.0] - 2018-10-06

### Thanks

- @xfix for fixing warnings, simplifying examples and performance fixes
- @dvberkel for documentation fixes
- @chifflier for fixing warnings
- @myrrlyn for dead code elimination
- @petrochenkov for removing redundant test macros
- @tbelaire for documentation fixes
- @khernyo for fixing warnings
- @linkmauve for documentation fixes
- @ProgVal for documentation fixes, warning fixes and error management
- @Nemo157 for compilation fixes
- @RReverser for documentation fixes
- @xpayn for fixing warnings
- Blas Rodriguez Irizar for documentation fixes
- @badboy for documentation fixes
- @kyrias for compilation fixes
- @kurnevsky for the `rest_len` parser
- @hjr3 for new documentation examples
- @fengalin for error management
- @ithinuel for the pcap example project
- @phaazon for documentation fixes
- @juchiast for documentation fixes
- @jrakow for the `u128` and `i128` parsers
- @smarnach for documentation fixes
- @derekdreery for `pub(crate)` support
- @YaLTeR for `map_res_err!`

### Added

- `rest_len` parser, returns the length of the remaining input
- `parse_to` has its own error code now
- `u128` and `i128` parsers in big and little endian modes
- support for `pub(crate)` syntax
- `map_res_err!` combinator that appends the error of its argument function in verbose errors mode

### Fixed

- lots of unused imports warnings were removed
- the `bytes` combinator was not compiling in some cases
- the big and little endian combinators now work without external imports
- CI is now faster and uses less cache
- in `add_return_error`, the provided error code is now evaluated only once

### Changed

- `fold_many1` will now transmit a `Failure` instead of transforming it to an `Error`
- `float` and `double` now work on all of nom's input types (`&[u8]`, `&str`, `CompleteByteSlice`, `CompleteStr` and any type that implements the required traits). `float_s` and `double_s` got the same modification, but are now deprecated
- `CompleteByteSlice` and `CompleteStr` get a small optimization by inlining some functions


## [nom 4.0.0] - 2018-05-14

### Thanks

- @jsgf for the new `AtEof` trait
- @tmccombs for fixes on `escaped*` combinators
- @s3bk for fixes around non Copy input types and documentation help
- @kamarkiewicz for fixes to no_std and CI
- @bheisler for documentation and examples
- @target-san for simplifying the `InputIter` trait for `&[u8]`
- @willmurphyscode for documentation and examples
- @Chaitanya1416 for typo fixes
- @fflorent for `input_len()` usage fixes
- @dbrgn for typo fixes
- @iBelieve for no_std fixes
- @kpp for warning fixes and clippy fixes
- @keruspe for fixes on FindToken
- @dtrebbien for fixes on take_until_and_consume1
- @Henning-K for typo fixes
- @vthriller for documentation fixes
- @federicomenaquintero and @veprbl for their help fixing the float parsers
- @vmchale for new named_args versions
- @hywan for documentation fixes
- @fbenkstein for typo fixes
- @CAD97 for catching missing trait implementations
- @goldenlentils for &str optimizations
- @passy for typo fixes
- @ayrat555 for typo fixes
- @GuillaumeGomez for documentation fixes
- @jrakow for documentation fixes and fixes for `switch!`
- @phlosioneer for documentation fixes
- @creativcoder for typo fixes
- @derekdreery for typo fixes
- @lucasem for implementing `Deref` on `CompleteStr` and `CompleteByteSlice`
- @lowenheim for `parse_to!` fixes
- @myrrlyn for trait fixes around `CompleteStr` and `CompleteByteSlice`
- @NotBad4U for fixing code coverage analysis
- @murarth for code formatting
- @glandium for fixing build in no_std
- @csharad for regex compatibility with `CompleteStr`
- @FauxFaux for implementing `AsRef<str>` on `CompleteStr`
- @jaje for implementing `std::Error` on `nom:Err`
- @fengalin for warning fixes
- @@khernyo for doc formatting

Special thanks to @corkami for the logo :)

### Breaking changes

- the `IResult` type now becomes a `Result` from the standard library
- `Incomplete` now returns the additional data size needed, not the total data size needed
- verbose-errors is now a superset of basic errors
- all the errors now include the related input slice
- the arguments from `error_position` and other such macros were swapped to be more consistent with the rest of nom
- automatic error conversion: to fix error type inference issues, a custom error type must now implement `std::convert::From<u32>`
- the `not!` combinator returns unit `()`
- FindToken's calling convention was swapped
- the `take_*` combinators are now more coherent and stricter, see commit 484f6724ea3ccb for more information
- `many0` and other related parsers will now return `Incomplete` if the reach the end of input without an error of the child parser. They will also return `Incomplete` on an empty input
- the `sep!` combinator for whitespace only consumes whitespace in the prefix, while the `ws!` combinator takes care of consuming the remaining whitespace

### Added

- the `AtEof` trait for input type: indicate if we can get more input data later (related to streaming parsers and `Incomplete` handling)
- the `escaped*` parsers now support the `&str`input type
- the `Failure` error variant represents an unrecoverable error, for which `alt` and other combinators will not try other branches. This error means we got in the right part of the code (like, a prefix was checked correctly), but there was an error in the following parts
- the `CompleteByteSlice` and `CompleteStr` input types consider there will be no more refill of the input. They fixed the `Incomplete` related issues when we have all of the data
- the `exact!()` combinator will fail if we did not consume the whole input
- the `take_while_m_n!` combinator will match a specified number of characters
- `ErrorKind::TakeUntilAndConsume1`
- the `recognize_float` parser will match a float number's characters, but will not transform to a `f32` or `f64`
- `alpha` and other basic parsers are now much stricter about partial inputs. We also introduce the  `*0` and `*1` versions of those parsers
- `named_args` can now specify the input type as well
- `HexDisplay` is now implemented for `&str`
- `alloc` feature
- the `InputTakeAtposition` trait allows specialized implementations of parsers like `take_while!`

### Removed

- the producers and consumers were removed
- the `error_code` and `error_node` macros are not used anymore

### Fixed

- `anychar!` now works correctly with multibyte characters
- `take_until_and_consume1!` no longer results in "no method named \`find_substring\`" and "no method named \`slice\`" compilation errors
- `take_until_and_consume1!` returns the correct Incomplete(Needed) amount
- `no_std` compiles properly, and nom can work with `alloc` too
- `parse_to!` now consumes its input

### Changed

- `alt` and other combinators will now clone the input if necessary. If the input is already `Copy` there is no performance impact
- the `rest` parser now works on various input types
- `InputIter::Item` for `&[u8]` is now a `u8` directly, not a reference
- we now use the `compile_error` macro to return a compile time error if there was a syntax issue
- the permutation combinator now supports optional child parsers
- the float numbers parsers have been refactored to use one common implementation that is nearly 2 times faster than the previous one
- the float number parsers now accept more variants


## [nom 3.2.1] - 2017-10-27

### Thanks

- @ordian for `alt_complete` fixes
- @friedm for documentation fixes
- @kali for improving error management

### Fixed

- there were cases where `alt_complete` could return `Incomplete`

### Added

- an `into_error_kind` method can be used to transform any error to a common value. This helps when the library is included multiple times as dependency with different feature sets


## [nom 3.2.0] - 2017-07-24

### Thanks

- @jedireza for documentation fixes
- @gmorenz for the `bytes` combinator
- @meh for character combinator fixes for UTF-8
- @jethrogb for avoiding move issues in `separated_list`

### Changed

- new layout for the main page of documentation
- `anychar` can now work on any input type
- `length_bytes` is now an alias for `length_data`

### Fixed

- `one_of`, `none_of` and `char` will now index correctly UTF-8 characters
- the `compiler_error` macro is now correctly exported


### Added

- the `bytes` combinator transforms a bit stream back to a byte slice for child parsers

## [nom 3.1.0] - 2017-06-16

### Thanks

- @sdroege: implementing be_i24 and le_i24
- @Hywan: integrating faster substring search using memchr
- @nizox: fixing type issues in bit stream parsing
- @grissiom: documentation fixes
- @doomrobo: implementing separated_list_complete and separated_nonempty_list_complete
- @CWood1: fixing memchr integration in no_std
- @lu_zero: integrating the compiler_error crate
- @dtolnay: helping debug a type inference issue in map

### Changed

- memchr is used for substring search if possible
- if building on nightly, some common syntax errors will display a specific error message. If building no stable, display the documentation to activate those messages
- `count` no longer preallocates its vector

### Fixed

- better type inference in alt_complete
- `alt` should now work with whitespace parsing
- `map` should not make type inference errors anymore

### Added

- be_i24 and le_i24, parsing big endian and little endian signed 24 bit integers
- `separated_list_complete` and `separated_nonempty_list_complete` will treat incomplete from sub parsers as error

## [nom 3.0.0] - 2017-05-12

### Thanks

- Chris Pick for some `Incomplete` related refactors
- @dbrgn for documentation fixes
- @valarauca for adding `be_u24`
- @ithinuel for usability fixes
- @evuez for README readability fixes and improvements to `IResult`
- @s3bk for allowing non-`Copy` types as input
- @keruspe for documentation fixes
- @0xd34d10cc for trait fixes on `InputIter`
- @sdleffler for lifetime shenanigans on `named_args`
- @chengsun for type inference fixes in `alt`
- @iBelieve for adding str to no_std
- @Hywan for simplifying code in input traits
- @azerupi for extensive documentation of `alt` and `alt_complete`

### Breaking Changes

- `escaped`, `separated_list` and `separated_nonempty_list` can now return `Incomplete` when necessary
- `InputIter` does not require `AsChar` on its `Item` type anymore
- the `core` feature that was putting nom in `no_std` mode has been removed. There is now a `std` feature, activated by default. If it is not activated, nom is in `no_std`
- in `verbose-errors` mode, the error list is now stored in a `Vec` instead of a box based linked list
- `chain!` has finally been removed

### Changed

- `Endianness` now implements `Debug`, `PartialEq`, `Eq`, `Clone` and `Copy`
- custom input types can now be cloned if they're not `Copy`
- the infamous 'Cannot infer type for E' error should happen less often now
- `str` is now available in `no_std` mode

### Fixed

- `FileProducer` will be marked as `Eof` on full buffer
- `named_args!` now has lifetimes that cannot conflict with the lifetimes from other arguments

### Added

- `be_u24`: big endian 24 bit unsigned integer parsing
- `IResult` now has a `unwrap_or` method


## [nom 2.2.1] - 2017-04-03

### Thanks

- @Victor-Savu for formatting fixes in the README
- @chifflier for detecting and fixing integer overflows
- @utkarshkukreti for some performance improvements in benchmarks

### Changed

- when calculating how much data is needed in `IResult::Incomplete`, the addition could overflow (it is stored as a usize). This would apparently not result in any security vulnerability on release code

## [nom 2.2.0] - 2017-03-20

### Thanks

- @seppo0010 for fixing `named_args`
- @keruspe for implementing or() on `IResult`, adding the option of default cases in `switch!`, adding support for `cargo-travis`
- @timlyo for documentation fixes
- @JayKickliter for extending `hex_u32`
- @1011X for fixing regex integration
- @Kerollmops for actually marking `chain!` as deprecated
- @joliss for documentation fixes
- @utkarshkukreti for tests refactoring and performance improvement
- @tmccombs for documentation fixes

### Added

- `IResult` gets an `or()` method
- `take_until1`, `take_until_and_consume1`, `take_till1!` and `take_till1_s!` require at least 1 character

### Changed

- `hex_u32` accepts uppercase digits as well
- the character based combinators leverage the input traits
- the whitespace parsers now work on &str and other types
- `take_while1` returns `Incomplete` on empty input
- `switch!` can now take a default case

### Fixed

- `named_args!` now imports `IResult` directly
- the upgrade to regex 0.2 broke the regex combinators, they work now

## [nom 2.1.0] - 2017-01-27

### Thanks

- @nickbabcock for documentation fixes
- @derekdreery for documentation fixes
- @DirkyJerky for documentation fixes
- @saschagrunert for documentation fixes
- @lucab for documentation fixes
- @hyone for documentation fixes
- @tstorch for factoring `Slice`
- @shepmaster for adding crate categories
- @antoyo for adding `named_args!`

### Added

- `verify!` uses a first parser, then applies a function to check that its result satisfies some conditions
- `named_args!` creates a parser function that can accept other arguments along with the input
- `parse_to!` will use the `parse` method from `FromStr` to parse a value. It will automatically translate the input to a string if necessary
- `float`, `float_s`, `double`, `double_s` can recognize floating point numbers in text

### Changed

- `escaped!` will now return `Incomplete` if needed
- `permutation!` supports up to 20 child parsers

## [nom 2.0.1] - 2016-12-10

Bugfix release

*Warning*: there is a small breaking change, `add_error!` is renamed to `add_return_error!`. This was planned for the 2.0 release but was forgotten. This is a small change in a feature that not many people use, for a release that is not yet widely in use, so there will be no 3.0 release for that change.

### Thanks

- @nickbabcock for catching and fixing the `add_error!` mixup
- @lucab for documentation fixes
- @jtdowney for noticing that `tag_no_case!` was not working at all for byte slices

### Fixed

- `add_error!` has been renamed to `add_return_error!`
- the `not!` combinator now accepts functions
- `tag_no_case!` is now working as accepted (before, it accepted everything)


## [nom 2.0] - 2016-11-25

The 2.0 release is one of the biggest yet. It was a good opportunity to clean up some badly named combinators and fix invalid behaviours.

Since this version introduces a few breaking changes, an [upgrade documentation](https://github.com/Geal/nom/blob/main/doc/upgrading_to_nom_2.md) is available, detailing the steps to fix the most common migration issues. After testing on a set of 30 crates, most of them will build directly, a large part will just need to activate the "verbose-errors" compilation feature. The remaining fixes are documented.

This version also adds a lot of interesting features, like the permutation combinator or whitespace separated formats support.

### Thanks

- @lu-zero for license help
- @adamgreig for type inference fixes
- @keruspe for documentation and example fixes, for the `IResult => Result` conversion work, making `AsChar`'s method more consistent, and adding `many_till!`
- @jdeeny for implementing `Offset` on `&str`
- @vickenty for documentation fixes and his refactoring of `length_value!` and `length_bytes!`
- @overdrivenpotato for refactoring some combinators
- @taralx for documentation fixes
- @keeperofdakeys for fixing eol behaviour, writing documentation and adding `named_attr!`
- @jturner314 for writing documentation
- @bozaro for fixing compilation errors
- @uniphil for adding a `crates.io` badge
- @badboy for documentation fixes
- @jugglerchris for fixing `take_s!`
- @AndyShiue for implementing `Error` and `Display` on `ErrorKind` and detecting incorrect UTF-8 string indexing

### Added

- the "simple" error management system does not accumulates errors when backtracking. This is a big perf gain, and is activated by default in nom 2.0
- nom can now work on any type that implement the traits defined in `src/traits.rs`: `InputLength`, `InputIter`, `InputTake`, `Compare`, `FindToken`, `FindSubstring`, `Slice`
- the documentation from Github's wiki has been moved to the `doc/` directory. They are markdown files that you can build with [cargo-external-doc](https://crates.io/crates/cargo-external-doc)
- whitespace separated format support: with the `ws!` combinator, you can automatically introduce whitespace parsers between all parsers and combinators
- the `permutation!` combinator applies its child parsers in any order, as long as they all succeed once, and return a tuple of the results
- `do_parse!` is a simpler alternative to `chain!`, which is now deprecated
- you can now transform an `IResult` in a `std::result::Result`
- `length_data!` parses a length, and returns a subslice of that length
- `tag_no_case!` provides case independent comparison. It works nicely, without any allocation, for ASCII strings, but for UTF-8 strings, it defaults to an unsatisfying (and incorrect) comparison by lowercasing both strings
- `named_attr!` creates functions like `named!` but can add attributes like documentation
- `many_till!` applies repeatedly its first child parser until the second succeeds

### Changed

- the "verbose" error management that was available in previous versions is now activated by the "verbose-errors" compilation feature
- code reorganization: most of the parsers were moved in separate files to make the source easier to navigate
- most of the combinators are now independent from the input type
- the `eof` function was replaced with the `eof!` macro
- `error!` and `add_error!` were replaced with `return_error!` and `add_return_error!` to fix the name conflict with the log crate
- the `offset()` method is now in the `Offset` trait
- `length_value!` has been renamed to `length_count!`. The new `length_value!` selects a slice and applies the second parser once on that slice
- `AsChar::is_0_to_9` is now `AsChar::is_dec_digit`
- the combinators with configurable endianness now take an enum instead of a boolean as parameter

### Fixed
- the `count!`, `count_fixed!` and `length_*!` combinator calculate incomplete data needs correctly
- `eol`, `line_ending` and `not_line_ending` now have a consistent behaviour that works correctly with incomplete data
- `take_s!` didn't correctly handle the case when the slice is exactly the right length

## [nom 1.2.4] - 2016-07-20

### Thanks
- @Phlosioneer for documentation fixes
- @sourrust for fixing offsets in `take_bits!`
- @ChrisMacNaughton for the XFS crate
- @pwoolcoc for `rest_s`
- @fitzgen for more `IResult` methods
- @gtors for the negative lookahead feature
- @frk1 and @jeandudey for little endian float parsing
- @jethrogb for fixing input usage in `many1`
- @acatton for beating me at nom golf :D

### Added
- the `rest_s` method on `IResult` returns the remaining `&str` input
- `unwrap_err` and `unwrap_inc` methods on `IResult`
- `not!` will peek at the input and return `Done` if the underlying parser returned `Error` or `Incomplete`, without consuming the input
- `le_f32` and `le_f64` parse little endian floating point numbers (IEEE 754)
-

### Fixed
- documentation fixes
- `take_bits!` is now more precise
- `many1` inccorectly used the `len` function instead of `input_len`
- the INI parser is simpler
- `recognize!` had an early `return` that is removed now

## [nom 1.2.3] - 2016-05-10

### Thanks
- @lu-zero for the contribution guidelines
- @GuillaumeGomez for fixes on `length_bytes` and some documentation
- @Hywan for documentation and test fixes
- @Xirdus for correct trait import issues
- @mspiegel for the new AST example
- @cholcombe973 for adding the `cond_with_error!` combinator
- @tstorch for refactoring `many0!`
- @panicbit for the folding combinators
- @evestera for `separated_list!` fixes
- @DanielKeep for correcting some enum imports

### Added
- Regular expression combinators starting with `re_bytes_` work on byte slices
- example parsing arithmetic expressions to an AST
- `cond_with_error!` works like `cond!` but will return `None` if the condition is false, and `Some(value)` if the underlying parser succeeded
- `fold_many0!`, `fold_many1!` and `fold_many_m_n!` will take a parser, an initial value and a combining function, and fold over the successful applications of the parser

### Fixed
- `length_bytes!` converts the result of its child parser to usize
- `take_till!` now imports `InputLength` instead of assuming it's in scope
- `separated_list!` and `separated_nonempty_list!` will not consume the separator if there's no following successfully parsed value
- no more warnings on build

### Changed
- simpler implementation of `many0!`

## [nom 1.2.2] - 2016-03-09

### Thanks
- @conradev for fixing `take_until_s!`
- @GuillaumeGomez for some documentation fixes
- @frewsxcv for some documentation fixes
- @tstorch for some test refactorings

### Added
- `nom::Err` now implements `std::error::Error`

### Fixed
- `hex_u32` does not parses more than 8 chars now
- `take_while!` and `take_while1!` will not perturb the behaviour of `recognize!` anymore

## [nom 1.2.1] - 2016-02-23

### Thanks
- @sourrust for adding methods to `IResult`
- @tstorch for the test refactoring, and for adding methods to `IResult` and `Needed`
- @joelself for fixing the method system

### Added

- mapping methods over `IResult` and `Needed`

### Changed

- `apply_rf` is renamed to `apply_m`. This will not warrant a major version, since it is part missing from the methods feature added in the 1.2.0 release
- the `regexp_macros` feature that used `regex!` to precompile regular expressions has been replaced by the normal regex engine combined with `lazy_static`

### Fixed

- when a parser or combinator was returning an empty buffer as remaining part, it was generating one from a static empty string. This was messing with buffer offset calculation. Now, that empty slice is taken like this: `&input[input.len()..]`.
- The `regexp_macros` and `no_std` feature build again and are now tested with Travis CI

## [nom 1.2.0] - 2016-02-08

### Thanks
- @zentner-kyle for type inference fixes
- @joelself for his work on `&str` parsing and method parsers
- @GuillaumeGomez for implementing methods on `IResult`
- @dirk for the `alt_complete!` combinator
- @tstorch for a lot of refactoring work and unit tests additions
- @jansegre for the hex digit parsers
- @belgum for some documentation fixes
- @lwandrebeck for some documentation fixes and code fixes in `hex_digit`

### Added
- `take_until_and_consume_s!` for consumption of string data until a tag
- more function patterns in `named!`. The error type can now be specified
- `alt_complete!` works like the `alt!` combinator, but tries the next branch if the current one returned `Incomplete`, instead of returning directly
- more unit tests for a lot of combinators
- hexadecimal digit parsers
- the `tuple!` combinator takes a list of parsers as argument, and applies them serially on the input. If all of them are successful, it willr eturn a tuple accumulating all the values. This combinator will (hopefully) replace most uses of `chain!`
- parsers can now be implemented as a method for a struct thanks to the `method!`, `call_m!` and `apply_rf!` combinators

### Fixed
- there were type inference issues in a few combinators. They will now be easier to compile
- `peek!` compilation with bare functions
- `&str` parsers were splitting data at the byte level, not at the char level, which can result in inconsistencies in parsing UTF-8 characters. They now use character indexes
- some method implementations were missing on `IResult<I,O,E>` (with specified error type instead of implicit)

## [nom 1.1.0] - 2016-01-01

This release adds a lot of features related to `&str` parsing. The previous versions
were focused on `&[u8]` and bit streams parsing, but there's a need for more text
parsing with nom. The parsing functions like `alpha`, `digit` and others will now
accept either a `&[u8]` or a `&str`, so there is no breaking change on that part.

There are also a few performance improvements and documentation fixes.

### Thanks
- @Binero for pushing the work on `&str` parsing
- @meh for fixing `Option` and `Vec` imports
- @hoodie for a documentation fix
- @joelself for some documentation fixes
- @vberger for his traits magic making nom functions more generic

### Added

- string related parsers: `tag_s!`, `take_s!`, `is_a_s!`, `is_not_s!`, `take_while_s!`, `take_while1_s!`, `take_till_s!`
- `value!` is a combinator that always returns the same value. If a child parser is passed as second argument, that value is returned when the child parser succeeds

### Changed

- `tag!` will now compare even on partial input. If it expects "abcd" but receives "ef", it will now return an `Error` instead of `Incomplete`
- `many0!` and others will preallocate a larger vector to avoid some copies and reallocations
- `alpha`, `digit`, `alphanumeric`, `space` and `multispace` now accept as input a `&[u8]` or a `&str`. Additionally, they return an error if they receive an empty input
- `take_while!`, `take_while1!`, `take_while_s!`, `take_while1_s!` wilreturn an error on empty input

### Fixed

- if the child parser of `many0!` or `many1!` returns `Incomplete`, it will return `Incomplete` too, possibly updating the needed size
- `Option,` `Some`, `None` and `Vec` are now used with full path imports

## [nom 1.0.1] - 2015-11-22

This releases makes the 1.0 version compatible with Rust 1.2 and 1.3

### Thanks
- @steveklabnik for fixing lifetime issues in Producers and Consumers

## [nom 1.0.0] - 2015-11-16

Stable release for nom. A lot of new features, a few breaking changes

### Thanks
- @ahenry for macro fixes
- @bluss for fixing documentation
- @sourrust for cleaning code and debugging the new streaming utilities
- @meh for inline optimizations
- @ccmtaylor for fixing function imports
- @soro for improvements to the streaming utilities
- @breard-r for catching my typos
- @nelsonjchen for catching my typos too
- @divarvel for hex string parsers
- @mrordinaire for the `length_bytes!` combinator

### Breaking changes
- `IResult::Error` can now use custom error types, and is generic over the input type
- Producers and consumers have been replaced. The new implementation uses less memory and integrates more with parsers
- `nom::ErrorCode` is now `nom::ErrorKind`
- `filter!` has been renamed to `take_while!`
- `chain!` will count how much data is consumed and use that number to calculate how much data is needed if a parser returned `Incomplete`
- `alt!` returns `Incomplete` if a child parser returned `Incomplete`, instead of skipping to the next parser
- `IResult` does not require a lifetime tag anymore, yay!

### Added

- `complete!` will return an error if the child parser returned `Incomplete`
- `add_error!` will wrap an error, but allow backtracking
- `hex_u32` parser

### Fixed
- the behaviour around `Incomplete` is better for most parsers now

## [nom 0.5.0] - 2015-10-16

This release fixes a few issues and stabilizes the code.

### Thanks
- @nox for documentation fixes
- @daboross for linting fixes
- @ahenry for fixing `tap!` and extending `dbg!` and `dbg_dmp!`
- @bluss for tracking down and fixing issues with unsafe code
- @meh for inlining parser functions
- @ccmtaylor for fixing import of `str::from_utf8`

### Fixed
- `tap!`, `dbg!` and `dbg_dmp!` now accept function parameters

### Changed
- the type used in `count_fixed!` must be `Copy`
- `chain!` calculates how much data is needed if one of the parsers returns `Incomplete
- optional parsers in `chain!` can return `Incomplete`

## [nom 0.4.0] - 2015-09-08

Considering the number of changes since the last release, this version can contain breaking changes, so the version number becomes 0.4.0. A lot of new features and performance improvements!

### Thanks
- @frewsxcv for documentation fixes
- @ngrewe for his work on producers and consumers
- @meh for fixes on `chain!` and for the `rest` parser
- @daboross for refactoring `many0!` and `many1!`
- @aleksander for the `switch!` combinator idea
- @TechnoMancer for his help with bit level parsing
- @sxeraverx for pointing out a bug in `is_a!`

### Fixed
- `count_fixed!` must take an explicit type as argument to generate the fixed-size array
- optional parsing behaviour in `chain!`
- `count!` can take 0 elements
- `is_a!` and `is_not!` can now consume the whole input

### Added
- it is now possible to seek to the end of a `MemProducer`
- `opt!` returns `Done(input, None)` if `the child parser returned `Incomplete`
- `rest` will return the remaining input
- consumers can now seek to and from the end of input
- `switch!` applies a first parser then matches on its result to choose the next parser
- bit-level parsers
- character-level parsers
- regular expression parsers
- implementation of `take_till!`, `take_while!` and `take_while1!`

### Changed
- `alt!` can return `Incomplete`
- the error analysis functions will now take references to functions instead of moving them
- performance improvements on producers
- performance improvement for `filter!`
- performance improvement for `count!`: a `Vec` of the right size is directly allocated

## [nom 0.3.11] - 2015-08-04

### Thanks
- @bluss for remarking that the crate included random junk lying non committed in my local repository

### Fixed
- cleanup of my local repository will ship less files in the crates, resulting in a smaller download

## [nom 0.3.10] - 2015-08-03

### Added

- `bits!` for bit level parsing. It indicates that all child parsers will take a `(&[u8], usize)`as input, with the second parameter indicating the bit offset in the first byte. This allows viewing a byte slice as a bit stream. Most combinators can be used directly under `bits!`
- `take_bits!` takes an integer type and a number of bits, consumes that number of bits and updates the offset, possibly by crossing byte boundaries
- bit level parsers are all written in `src/bits.rs`

### Changed

- Parsers that specifically handle bytes have been moved to src/bytes.rs`. This applies to `tag!`, `is_not!`, `is_a!`, `filter!`, `take!`, `take_str!`, `take_until_and_consume!`, `take_until!`, `take_until_either_and_consume!`, `take_until_either!`

## [nom 0.3.9] - 2015-07-20

### Thanks
- @badboy for fixing `filter!`
- @idmit for some documentation fixes

### Added
- `opt_res!` applies a parser and transform its result in a Result. This parser never fails
- `cond_reduce!` takes an expression as parameter, applies the parser if the expression is true, and returns an error if the expression is false
- `tap!` pass the result of a parser to a block to manipulate it, but do not affect the parser's result
- `AccReader` is a Read+BufRead that supports data accumulation and partial consumption. The `consume` method must be called afterwardsto indicate how much was consumed
- Arithmetic expression evaluation and parsing example
- `u16!`, `u32!`, `u64!`, `i16!`, `i32!`, `i64!` take an expression as parameter, if the expression is true, apply the big endian integer parser, if false, the little endian version
- type information for combinators. This will make the documentation a bit easier to navigate

### Fixed
- `map_opt!` and `map_res!` had issues with argument order due to bad macros
- `delimited!` did not compile for certain combinations of arguments
- `filter!` did not return a byte slice but a fixed array

## [nom 0.3.8] - 2015-07-03

### Added
- code coverage is now calculated automatically on Travis CI
- `Stepper`: wrap a `Producer`, and call the method `step` with a parser. This method will buffer data if there is not enough, apply the parser if there is, and keep the rest of the input in memory for the next call
- `ReadProducer`: takes something implementing `Read`, and makes a `Producer` out of it

### Fixed
- the combinators `separated_pair!` and `delimited!` did not work because an implementation macro was not exported
- if a `MemProducer` reached its end, it should always return `Eof`
- `map!` had issues with argument matching

## [nom 0.3.7] - 2015-06-24

### Added
- `expr_res!` and `expr_opt!` evaluate an expression returning a Result or Opt and convert it to IResult
- `AsBytes` is implemented for fixed size arrays. This allows `tag!([41u8, 42u8])`

### Fixed
- `count_fixed!` argument parsing works again

## [nom 0.3.6] - 2015-06-15

### Added
- documentation for a few functions
- the consumer trait now requires the `failed(&self, error_code)` method in case of parsing error
- `named!` now handles the alternative `named!(pub fun_name<OutputType>, ...)`

### Fixed
- `filter!` now returns the whole input if the filter function never returned false
- `take!` casts its argument as usize, so it can accepts any integer type now

## [nom 0.3.5] - 2015-06-10

### Thanks
- @cmr for some documentation fixes

### Added
- `count_fixed!` returns a fixed array

### Fixed
- `count!` is back to the previous behaviour, returning a `Vec` for sizes known at runtime

### Changed
- functions and traits exported from `nom::util` are now directly in `nom::`

## [nom 0.3.4] - 2015-06-09

### Thanks
- @andrew-d for fixes on `cond!`
- @keruspe for features in `chain!`

### Added
- `chain!` can now have mutable fields

### Fixed
- `cond!` had an infinite macro recursion

### Changed
- `chain!` generates less code now. No apparent compilation time improvement

## [nom 0.3.3] - 2015-06-09

### Thanks
- @andrew-d for the little endian signed integer parsers
- @keruspe for fixes on `count!`

### Added
- `le_i8`, `le_i16`, `le_i32`, `le_i64`: little endian signed integer parsers

### Changed
- the `alt!` parser compiles much faster, even with more than 8 branches
- `count!` can now return a fixed size array instead of a growable vector

## [nom 0.3.2] - 2015-05-31

### Thanks
- @keruspe for the `take_str` parser and the function application combinator

### Added
- `take_str!`: takes the specified number of bytes and return a UTF-8 string
- `apply!`: do partial application on the parameters of a function

### Changed
- `Needed::Size` now contains a `usize` instead of a `u32`

## [nom 0.3.1] - 2015-05-21

### Thanks
- @divarvel for the big endian signed integer parsers

### Added
- `be_i8`, `be_i16`, `be_i32`, `be_i64`: big endian signed integer parsers
- the `core` feature can be passed to cargo to build with `no_std`
- colored hexdump can be generated from error chains

## [nom 0.3.0] - 2015-05-07

### Thanks
- @filipegoncalves for some documentation and the new eof parser
- @CrimsonVoid for putting fully qualified types in the macros
- @lu_zero for some documentation fixes

### Added
- new error types that can contain an error code, an input slice, and a list of following errors
- `error!` will cut backtracking and return directly from the parser, with a specified error code
- `eof` parser, successful if there is no more input
- specific error codes for the parsers provided by nom

### Changed
- fully qualified types in macros. A lot of imports are not needed anymore

### Removed
- `FlatMap`, `FlatpMapOpt` and `Functor` traits (replaced by `map!`, `map_opt!` and `map_res!`)

## [nom 0.2.2] - 2015-04-12

### Thanks
- @filipegoncalves and @thehydroimpulse for debugging an infinite loop in many0 and many1
- @thehydroimpulse for suggesting public named parsers
- @skade for removing the dependency on the collections gate

### Added
- `named!` can now declare public functions like this: `named!(pub tst, tag!("abcd"));`
- `pair!(X,Y)` returns a tuple `(x, y)`
- `separated_pair!(X, sep, Y)` returns a tuple `(x, y)`
- `preceded!(opening, X)` returns `x`
- `terminated!(X, closing)` returns `x`
- `delimited(opening, X, closing)` returns `x`
- `separated_list(sep, X)` returns a `Vec<X>`
- `separated_nonempty_list(sep, X)` returns a `Vec<X>` of at list one element

### Changed
- `many0!` and `many1!` forbid parsers that do not consume input
- `is_a!`, `is_not!`, `alpha`, `digit`, `space`, `multispace` will now return an error if they do not consume at least one byte

## [nom 0.2.1] - 2015-04-04

### Thanks
- @mtsr for catching the remaining debug println!
- @jag426 who killed a lot of warnings
- @skade for removing the dependency on the core feature gate


### Added
- little endian unsigned int parsers le_u8, le_u16, le_u32, le_u64
- `count!` to apply a parser a specified number of times
- `cond!` applies a parser if the condition is met
- more parser development tools in `util::*`

### Fixed
- in one case, `opt!` would not compile

### Removed
- most of the feature gates are now removed. The only one still needed is `collections`

## [nom 0.2.0] - 2015-03-24
*works with `rustc 1.0.0-dev (81e2396c7 2015-03-19) (built 2015-03-19)`*

### Thanks
- Ryman for the AsBytes implementation
- jag426 and jaredly for documentation fixes
- eternaleye on #rust IRC for his help on the new macro syntax

### Changed
- the AsBytes trait improves readability, no more b"...", but "..." instead
- Incomplete will now hold either Needed;;Unknown, or Needed::Size(u32). Matching on Incomplete without caring for the value is done with `Incomplete(_)`, but if more granularity is mandatory, `Needed` can be matched too
- `alt!` can pass the result of the parser to a closure
- the `take_*` macros changed behaviour, the default case is now not to consume the separator. The macros have been renamed as follows: `take_until!` -> `take_until_and_consume!`, `take_until_and_leave!` -> `take_until!`, `take_until_either_and_leave!` -> `take_until_either!`, `take_until_either!` -> `take_until_either_and_consume!`

### Added
- `peek!` macro: matches the future input but does not consume it
- `length_value!` macro: the first argument is a parser returning a `n` that can cast to usize, then applies the second parser `n` times. The macro has a variant with a third argument indicating the expected input size for the second parser
- benchmarks are available at https://github.com/Geal/nom_benchmarks
- more documentation
- **Unnamed parser syntax**: warning, this is a breaking change. With this new syntax, the macro combinators do not generate functions anymore, they create blocks. That way, they can be nested, for better readability. The `named!` macro is provided to create functions from parsers. Please be aware that nesting parsers comes with a small cost of compilation time, negligible in most cases, but can quickly get to the minutes scale if not careful. If this happens, separate your parsers in multiple subfunctions.
- `named!`, `closure!` and `call!` macros used to support the unnamed syntax
- `map!`, `map_opt!` and `map_res!` to combine a parser with a normal function, transforming the input directly, or returning an `Option` or `Result`

### Fixed
- `is_a!` is now working properly

### Removed
- the `o!` macro does less than `chain!`, so it has been removed
- the `fold0!` and `fold1!` macros were too complex and awkward to use, the `many*` combinators will be useful for most uses for now

## [nom 0.1.6] - 2015-02-24
### Changed
- consumers must have an end method that will be called after parsing

### Added
- big endian unsigned int and float parsers: be_u8, be_u16, be_u32, be_u64, be_f32, be_f64
- producers can seek
- function and macros documentation
- README documentation
### Fixed
- lifetime declarations
- tag! can return Incomplete

## [nom 0.1.5] - 2015-02-17
### Changed
- traits were renamed: FlatMapper -> FlatMap, Mapper -> FlatMapOpt, Mapper2 -> Functor

### Fixed
- woeks with rustc f1bb6c2f4

## [nom 0.1.4] - 2015-02-17
### Changed
- the chaining macro can take optional arguments with '?'

## [nom 0.1.3] - 2015-02-16
### Changed
- the chaining macro now takes the closure at the end of the argument list

## [nom 0.1.2] - 2015-02-16
### Added
- flat_map implementation for <&[u8], &[u8]>
- chaining macro
- partial MP4 parser example


## [nom 0.1.1] - 2015-02-06
### Fixed
- closure syntax change

<!-- next-url -->
[Unreleased]: https://github.com/winnow-rs/winnow/compare/v0.7.13...HEAD
[0.7.13]: https://github.com/winnow-rs/winnow/compare/v0.7.12...v0.7.13
[0.7.12]: https://github.com/winnow-rs/winnow/compare/v0.7.11...v0.7.12
[0.7.11]: https://github.com/winnow-rs/winnow/compare/v0.7.10...v0.7.11
[0.7.10]: https://github.com/winnow-rs/winnow/compare/v0.7.9...v0.7.10
[0.7.9]: https://github.com/winnow-rs/winnow/compare/v0.7.8...v0.7.9
[0.7.8]: https://github.com/winnow-rs/winnow/compare/v0.7.7...v0.7.8
[0.7.7]: https://github.com/winnow-rs/winnow/compare/v0.7.6...v0.7.7
[0.7.6]: https://github.com/winnow-rs/winnow/compare/v0.7.5...v0.7.6
[0.7.5]: https://github.com/winnow-rs/winnow/compare/v0.7.4...v0.7.5
[0.7.4]: https://github.com/winnow-rs/winnow/compare/v0.7.3...v0.7.4
[0.7.3]: https://github.com/winnow-rs/winnow/compare/v0.7.2...v0.7.3
[0.7.2]: https://github.com/winnow-rs/winnow/compare/v0.7.1...v0.7.2
[0.7.1]: https://github.com/winnow-rs/winnow/compare/v0.7.0...v0.7.1
[0.7.0]: https://github.com/winnow-rs/winnow/compare/v0.6.26...v0.7.0
[0.6.26]: https://github.com/winnow-rs/winnow/compare/v0.6.25...v0.6.26
[0.6.25]: https://github.com/winnow-rs/winnow/compare/v0.6.24...v0.6.25
[0.6.24]: https://github.com/winnow-rs/winnow/compare/v0.6.23...v0.6.24
[0.6.23]: https://github.com/winnow-rs/winnow/compare/v0.6.22...v0.6.23
[0.6.22]: https://github.com/winnow-rs/winnow/compare/v0.6.21...v0.6.22
[0.6.21]: https://github.com/winnow-rs/winnow/compare/v0.6.20...v0.6.21
[0.6.20]: https://github.com/winnow-rs/winnow/compare/v0.6.19...v0.6.20
[0.6.19]: https://github.com/winnow-rs/winnow/compare/v0.6.18...v0.6.19
[0.6.18]: https://github.com/winnow-rs/winnow/compare/v0.6.17...v0.6.18
[0.6.17]: https://github.com/winnow-rs/winnow/compare/v0.6.16...v0.6.17
[0.6.16]: https://github.com/winnow-rs/winnow/compare/v0.6.15...v0.6.16
[0.6.15]: https://github.com/winnow-rs/winnow/compare/v0.6.14...v0.6.15
[0.6.14]: https://github.com/winnow-rs/winnow/compare/v0.6.13...v0.6.14
[0.6.13]: https://github.com/winnow-rs/winnow/compare/v0.6.12...v0.6.13
[0.6.12]: https://github.com/winnow-rs/winnow/compare/v0.6.11...v0.6.12
[0.6.11]: https://github.com/winnow-rs/winnow/compare/v0.6.10...v0.6.11
[0.6.10]: https://github.com/winnow-rs/winnow/compare/v0.6.9...v0.6.10
[0.6.9]: https://github.com/winnow-rs/winnow/compare/v0.6.8...v0.6.9
[0.6.8]: https://github.com/winnow-rs/winnow/compare/v0.6.7...v0.6.8
[0.6.7]: https://github.com/winnow-rs/winnow/compare/v0.6.6...v0.6.7
[0.6.6]: https://github.com/winnow-rs/winnow/compare/v0.6.5...v0.6.6
[0.6.5]: https://github.com/winnow-rs/winnow/compare/v0.6.4...v0.6.5
[0.6.4]: https://github.com/winnow-rs/winnow/compare/v0.6.3...v0.6.4
[0.6.3]: https://github.com/winnow-rs/winnow/compare/v0.6.2...v0.6.3
[0.6.2]: https://github.com/winnow-rs/winnow/compare/v0.6.1...v0.6.2
[0.6.1]: https://github.com/winnow-rs/winnow/compare/v0.6.0...v0.6.1
[0.6.0]: https://github.com/winnow-rs/winnow/compare/v0.5.40...v0.6.0
[0.5.40]: https://github.com/winnow-rs/winnow/compare/v0.5.39...v0.5.40
[0.5.39]: https://github.com/winnow-rs/winnow/compare/v0.5.38...v0.5.39
[0.5.38]: https://github.com/winnow-rs/winnow/compare/v0.5.37...v0.5.38
[0.5.37]: https://github.com/winnow-rs/winnow/compare/v0.5.36...v0.5.37
[0.5.36]: https://github.com/winnow-rs/winnow/compare/v0.5.35...v0.5.36
[0.5.35]: https://github.com/winnow-rs/winnow/compare/v0.5.34...v0.5.35
[0.5.34]: https://github.com/winnow-rs/winnow/compare/v0.5.33...v0.5.34
[0.5.33]: https://github.com/winnow-rs/winnow/compare/v0.5.32...v0.5.33
[0.5.32]: https://github.com/winnow-rs/winnow/compare/v0.5.31...v0.5.32
[0.5.31]: https://github.com/winnow-rs/winnow/compare/v0.5.30...v0.5.31
[0.5.30]: https://github.com/winnow-rs/winnow/compare/v0.5.29...v0.5.30
[0.5.29]: https://github.com/winnow-rs/winnow/compare/v0.5.28...v0.5.29
[0.5.28]: https://github.com/winnow-rs/winnow/compare/v0.5.27...v0.5.28
[0.5.27]: https://github.com/winnow-rs/winnow/compare/v0.5.26...v0.5.27
[0.5.26]: https://github.com/winnow-rs/winnow/compare/v0.5.25...v0.5.26
[0.5.25]: https://github.com/winnow-rs/winnow/compare/v0.5.24...v0.5.25
[0.5.24]: https://github.com/winnow-rs/winnow/compare/v0.5.23...v0.5.24
[0.5.23]: https://github.com/winnow-rs/winnow/compare/v0.5.22...v0.5.23
[0.5.22]: https://github.com/winnow-rs/winnow/compare/v0.5.21...v0.5.22
[0.5.21]: https://github.com/winnow-rs/winnow/compare/v0.5.20...v0.5.21
[0.5.20]: https://github.com/winnow-rs/winnow/compare/v0.5.19...v0.5.20
[0.5.19]: https://github.com/winnow-rs/winnow/compare/v0.5.18...v0.5.19
[0.5.18]: https://github.com/winnow-rs/winnow/compare/v0.5.17...v0.5.18
[0.5.17]: https://github.com/winnow-rs/winnow/compare/v0.5.16...v0.5.17
[0.5.16]: https://github.com/winnow-rs/winnow/compare/v0.5.15...v0.5.16
[0.5.15]: https://github.com/winnow-rs/winnow/compare/v0.5.14...v0.5.15
[0.5.14]: https://github.com/winnow-rs/winnow/compare/v0.5.13...v0.5.14
[0.5.13]: https://github.com/winnow-rs/winnow/compare/v0.5.12...v0.5.13
[0.5.12]: https://github.com/winnow-rs/winnow/compare/v0.5.11...v0.5.12
[0.5.11]: https://github.com/winnow-rs/winnow/compare/v0.5.10...v0.5.11
[0.5.10]: https://github.com/winnow-rs/winnow/compare/v0.5.9...v0.5.10
[0.5.9]: https://github.com/winnow-rs/winnow/compare/v0.5.8...v0.5.9
[0.5.8]: https://github.com/winnow-rs/winnow/compare/v0.5.7...v0.5.8
[0.5.7]: https://github.com/winnow-rs/winnow/compare/v0.5.6...v0.5.7
[0.5.6]: https://github.com/winnow-rs/winnow/compare/v0.5.5...v0.5.6
[0.5.5]: https://github.com/winnow-rs/winnow/compare/v0.5.4...v0.5.5
[0.5.4]: https://github.com/winnow-rs/winnow/compare/v0.5.3...v0.5.4
[0.5.3]: https://github.com/winnow-rs/winnow/compare/v0.5.2...v0.5.3
[0.5.2]: https://github.com/winnow-rs/winnow/compare/v0.5.1...v0.5.2
[0.5.1]: https://github.com/winnow-rs/winnow/compare/v0.5.0...v0.5.1
[0.5.0]: https://github.com/winnow-rs/winnow/compare/v0.4.9...v0.5.0
[0.4.12]: https://github.com/winnow-rs/winnow/compare/v0.4.11...v0.4.12
[0.4.11]: https://github.com/winnow-rs/winnow/compare/v0.4.10...v0.4.11
[0.4.10]: https://github.com/winnow-rs/winnow/compare/v0.4.9...v0.4.10
[0.4.9]: https://github.com/winnow-rs/winnow/compare/v0.4.8...v0.4.9
[0.4.8]: https://github.com/winnow-rs/winnow/compare/v0.4.7...v0.4.8
[0.4.7]: https://github.com/winnow-rs/winnow/compare/v0.4.6...v0.4.7
[0.4.6]: https://github.com/winnow-rs/winnow/compare/v0.4.5...v0.4.6
[0.4.5]: https://github.com/winnow-rs/winnow/compare/v0.4.4...v0.4.5
[0.4.4]: https://github.com/winnow-rs/winnow/compare/v0.4.3...v0.4.4
[0.4.3]: https://github.com/winnow-rs/winnow/compare/v0.4.2...v0.4.3
[0.4.2]: https://github.com/winnow-rs/winnow/compare/v0.4.1...v0.4.2
[0.4.1]: https://github.com/winnow-rs/winnow/compare/v0.4.0...v0.4.1
[0.4.0]: https://github.com/winnow-rs/winnow/compare/v0.3.6...v0.4.0
[0.3.8]: https://github.com/winnow-rs/winnow/compare/v0.3.7...v0.3.8
[0.3.7]: https://github.com/winnow-rs/winnow/compare/v0.3.6...v0.3.7
[0.3.6]: https://github.com/winnow-rs/winnow/compare/v0.3.5...v0.3.6
[0.3.5]: https://github.com/winnow-rs/winnow/compare/v0.3.4...v0.3.5
[0.3.4]: https://github.com/winnow-rs/winnow/compare/v0.3.3...v0.3.4
[0.3.3]: https://github.com/winnow-rs/winnow/compare/v0.3.2...v0.3.3
[0.3.2]: https://github.com/winnow-rs/winnow/compare/v0.3.1...v0.3.2
[0.3.1]: https://github.com/winnow-rs/winnow/compare/v0.3.0...v0.3.1
[0.3.0]: https://github.com/winnow-rs/winnow/compare/v0.2.0...v0.3.0
[0.2.0]: https://github.com/winnow-rs/winnow/compare/v0.1.0...v0.2.0
[0.1.0]: https://github.com/winnow-rs/winnow/compare/294ffb3d9e0ade2c3b7ddfff52484b6d643dcce1...v0.1.0
[nom 7.1.3]: https://github.com/rust-bakery/nom/compare/7.1.2...7.1.3
[nom 7.1.2]: https://github.com/rust-bakery/nom/compare/7.1.1...7.1.2
[nom 7.1.1]: https://github.com/rust-bakery/nom/compare/7.1.0...7.1.1
[nom 7.1.0]: https://github.com/rust-bakery/nom/compare/7.0.0...7.1.0
[nom 7.0.0]: https://github.com/rust-bakery/nom/compare/6.2.1...7.0.0
[nom 6.2.1]: https://github.com/rust-bakery/nom/compare/6.2.0...6.2.1
[nom 6.2.0]: https://github.com/rust-bakery/nom/compare/6.1.2...6.2.0
[nom 6.1.2]: https://github.com/rust-bakery/nom/compare/6.1.1...6.1.2
[nom 6.1.1]: https://github.com/rust-bakery/nom/compare/6.1.0...6.1.1
[nom 6.1.0]: https://github.com/rust-bakery/nom/compare/6.0.1...6.1.0
[nom 6.0.1]: https://github.com/rust-bakery/nom/compare/6.0.0...6.0.1
[nom 6.0.0]: https://github.com/rust-bakery/nom/compare/5.1.1...6.0.0
[nom 5.1.1]: https://github.com/rust-bakery/nom/compare/5.1.0...5.1.1
[nom 5.1.0]: https://github.com/rust-bakery/nom/compare/5.0.1...5.1.0
[nom 5.0.1]: https://github.com/rust-bakery/nom/compare/5.0.0...5.0.1
[nom 5.0.0]: https://github.com/rust-bakery/nom/compare/4.2.3...5.0.0
[nom 4.2.3]: https://github.com/rust-bakery/nom/compare/4.2.2...4.2.3
[nom 4.2.2]: https://github.com/rust-bakery/nom/compare/4.2.1...4.2.2
[nom 4.2.1]: https://github.com/rust-bakery/nom/compare/4.2.0...4.2.1
[nom 4.2.0]: https://github.com/rust-bakery/nom/compare/4.1.1...4.2.0
[nom 4.1.1]: https://github.com/rust-bakery/nom/compare/4.1.0...4.1.1
[nom 4.1.0]: https://github.com/rust-bakery/nom/compare/4.0.0...4.1.0
[nom 4.0.0]: https://github.com/rust-bakery/nom/compare/3.2.1...4.0.0
[nom 3.2.1]: https://github.com/rust-bakery/nom/compare/3.2.0...3.2.1
[nom 3.2.0]: https://github.com/rust-bakery/nom/compare/3.1.0...3.2.0
[nom 3.1.0]: https://github.com/rust-bakery/nom/compare/3.0.0...3.1.0
[nom 3.0.0]: https://github.com/rust-bakery/nom/compare/2.2.1...3.0.0
[nom 2.2.1]: https://github.com/rust-bakery/nom/compare/2.2.0...2.2.1
[nom 2.2.0]: https://github.com/rust-bakery/nom/compare/2.1.0...2.2.0
[nom 2.1.0]: https://github.com/rust-bakery/nom/compare/2.0.1...2.1.0
[nom 2.0.1]: https://github.com/rust-bakery/nom/compare/2.0.0...2.0.1
[nom 2.0.0]: https://github.com/rust-bakery/nom/compare/1.2.4...2.0.0
[nom 1.2.4]: https://github.com/rust-bakery/nom/compare/1.2.3...1.2.4
[nom 1.2.3]: https://github.com/rust-bakery/nom/compare/1.2.2...1.2.3
[nom 1.2.2]: https://github.com/rust-bakery/nom/compare/1.2.1...1.2.2
[nom 1.2.1]: https://github.com/rust-bakery/nom/compare/1.2.0...1.2.1
[nom 1.2.0]: https://github.com/rust-bakery/nom/compare/1.1.0...1.2.0
[nom 1.1.0]: https://github.com/rust-bakery/nom/compare/1.0.1...1.1.0
[nom 1.0.1]: https://github.com/rust-bakery/nom/compare/1.0.0...1.0.1
[nom 1.0.0]: https://github.com/rust-bakery/nom/compare/0.5.0...1.0.0
[nom 0.5.0]: https://github.com/rust-bakery/nom/compare/0.4.0...0.5.0
[nom 0.4.0]: https://github.com/rust-bakery/nom/compare/0.3.11...0.4.0
[nom 0.3.11]: https://github.com/rust-bakery/nom/compare/0.3.10...0.3.11
[nom 0.3.10]: https://github.com/rust-bakery/nom/compare/0.3.9...0.3.10
[nom 0.3.9]: https://github.com/rust-bakery/nom/compare/0.3.8...0.3.9
[nom 0.3.8]: https://github.com/rust-bakery/nom/compare/0.3.7...0.3.8
[nom 0.3.7]: https://github.com/rust-bakery/nom/compare/0.3.6...0.3.7
[nom 0.3.6]: https://github.com/rust-bakery/nom/compare/0.3.5...0.3.6
[nom 0.3.5]: https://github.com/rust-bakery/nom/compare/0.3.4...0.3.5
[nom 0.3.4]: https://github.com/rust-bakery/nom/compare/0.3.3...0.3.4
[nom 0.3.3]: https://github.com/rust-bakery/nom/compare/0.3.2...0.3.3
[nom 0.3.2]: https://github.com/rust-bakery/nom/compare/0.3.1...0.3.2
[nom 0.3.1]: https://github.com/rust-bakery/nom/compare/0.3.0...0.3.1
[nom 0.3.0]: https://github.com/rust-bakery/nom/compare/0.2.2...0.3.0
[nom 0.2.2]: https://github.com/rust-bakery/nom/compare/0.2.1...0.2.2
[nom 0.2.1]: https://github.com/rust-bakery/nom/compare/0.2.0...0.2.1
[nom 0.2.0]: https://github.com/rust-bakery/nom/compare/0.1.6...0.2.0
[nom 0.1.6]: https://github.com/rust-bakery/nom/compare/0.1.5...0.1.6
[nom 0.1.5]: https://github.com/rust-bakery/nom/compare/0.1.4...0.1.5
[nom 0.1.4]: https://github.com/rust-bakery/nom/compare/0.1.3...0.1.4
[nom 0.1.3]: https://github.com/rust-bakery/nom/compare/0.1.2...0.1.3
[nom 0.1.2]: https://github.com/rust-bakery/nom/compare/0.1.1...0.1.2
[nom 0.1.1]: https://github.com/rust-bakery/nom/compare/0.1.0...0.1.1<|MERGE_RESOLUTION|>--- conflicted
+++ resolved
@@ -1,11 +1,8 @@
 # Change Log
-<<<<<<< HEAD
-=======
 All notable changes to this project will be documented in this file.
 
 The format is based on [Keep a Changelog](https://keepachangelog.com/)
 and this project adheres to [Semantic Versioning](https://semver.org/).
->>>>>>> f218f4ae
 
 <!-- next-header -->
 ## [Unreleased] - ReleaseDate
