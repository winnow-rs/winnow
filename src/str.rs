--- conflicted
+++ resolved
@@ -170,17 +170,10 @@
     let c = "abcd123";
     let d = "123";
 
-<<<<<<< HEAD
-    assert_eq!(f(Streaming(&a[..])), Err(Err::Incomplete(Needed::new(1))));
-    assert_eq!(f(Streaming(&b[..])), Err(Err::Incomplete(Needed::new(1))));
-    assert_eq!(f(Streaming(&c[..])), Ok((Streaming(&d[..]), &b[..])));
-    assert_eq!(f(Streaming(&d[..])), Ok((Streaming(&d[..]), &a[..])));
-=======
-    assert_eq!(f(a), Err(Err::Incomplete(Needed::new(1))));
-    assert_eq!(f(b), Err(Err::Incomplete(Needed::new(1))));
-    assert_eq!(f(c), Ok((d, b)));
-    assert_eq!(f(d), Ok((d, a)));
->>>>>>> f08b5e2b
+    assert_eq!(f(Streaming(a)), Err(Err::Incomplete(Needed::new(1))));
+    assert_eq!(f(Streaming(b)), Err(Err::Incomplete(Needed::new(1))));
+    assert_eq!(f(Streaming(c)), Ok((Streaming(d), b)));
+    assert_eq!(f(Streaming(d)), Ok((Streaming(d), a)));
   }
 
   #[test]
@@ -193,7 +186,6 @@
     let c = "abcd123";
     let d = "123";
 
-<<<<<<< HEAD
     assert_eq!(f(Streaming(&a[..])), Err(Err::Incomplete(Needed::new(1))));
     assert_eq!(f(Streaming(&b[..])), Err(Err::Incomplete(Needed::new(1))));
     assert_eq!(f(Streaming(&c[..])), Ok((Streaming(&"123"[..]), &b[..])));
@@ -203,14 +195,6 @@
         Streaming(&d[..]),
         ErrorKind::TakeWhile1
       )))
-=======
-    assert_eq!(f(a), Err(Err::Incomplete(Needed::new(1))));
-    assert_eq!(f(b), Err(Err::Incomplete(Needed::new(1))));
-    assert_eq!(f(c), Ok(("123", b)));
-    assert_eq!(
-      f(d),
-      Err(Err::Error(error_position!(d, ErrorKind::TakeWhile1)))
->>>>>>> f08b5e2b
     );
   }
 
