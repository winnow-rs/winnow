--- conflicted
+++ resolved
@@ -7,16 +7,11 @@
 use crate::character::streaming::{char, digit1, sign};
 use crate::combinator::{cut, map, opt, recognize};
 use crate::error::{ErrorKind, ParseError};
-<<<<<<< HEAD
 use crate::input::{
   AsBytes, AsChar, Compare, InputIter, InputLength, InputTake, InputTakeAtPosition, IntoOutput,
   Offset, Slice,
 };
-use crate::lib::std::ops::{RangeFrom, RangeTo};
-=======
-use crate::internal::*;
 use crate::lib::std::ops::{Add, RangeFrom, RangeTo, Shl};
->>>>>>> f08b5e2b
 use crate::sequence::{pair, tuple};
 use crate::*;
 
@@ -1501,15 +1496,12 @@
 /// assert_eq!(parser(&b"ggg"[..]), Err(Err::Error((&b"ggg"[..], ErrorKind::IsA))));
 /// ```
 #[inline]
-<<<<<<< HEAD
 ///
 /// **WARNING:** Deprecated, replaced with [`winnow::number::hex_u32`][crate::number::hex_u32] with input wrapped in [`winnow::input::Streaming`][crate::input::Streaming]
 #[deprecated(
   since = "8.0.0",
   note = "Replaced with `winnow::number::hex_u32` with input wrapped in `winnow::input::Streaming`"
 )]
-=======
->>>>>>> f08b5e2b
 pub fn hex_u32<I, E: ParseError<I>>(input: I) -> IResult<I, u32, E>
 where
   I: InputTakeAtPosition,
@@ -1519,11 +1511,7 @@
   I: InputLength,
 {
   let e: ErrorKind = ErrorKind::IsA;
-<<<<<<< HEAD
   let (i, o) = input.split_at_position1_streaming(
-=======
-  let (i, o) = input.split_at_position1(
->>>>>>> f08b5e2b
     |c| {
       let c = c.as_char();
       !"0123456789abcdefABCDEF".contains(c)
@@ -1671,10 +1659,7 @@
   T: Slice<RangeFrom<usize>> + Slice<RangeTo<usize>>,
   T: Clone + Offset,
   T: InputIter,
-<<<<<<< HEAD
   T: IntoOutput,
-=======
->>>>>>> f08b5e2b
   <T as InputIter>::Item: AsChar,
   T: InputTakeAtPosition + InputTake + InputLength,
   <T as InputTakeAtPosition>::Item: AsChar,
