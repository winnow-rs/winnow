use internal::{IResult,Err};

#[cfg(not(feature = "core"))]
use std::collections::HashMap;

#[cfg(feature = "core")]
use std::prelude::v1::*;
use std::vec::Vec;
use std::string::ToString;

/// useful functions to calculate the offset between slices and show a hexdump of a slice
#[cfg(not(feature = "core"))]
pub trait HexDisplay {
  /// offset between the first byte of self and the first byte of the argument
  fn offset(&self, second:&[u8]) -> usize;// OFFSET SHOULD GO TO ITS OWN TRAIT

  /// Converts the value of `self` to a hex dump, returning the owned
  /// string.
  fn to_hex(&self, chunk_size: usize) -> String;

  /// Converts the value of `self` to a hex dump beginning at `from` address, returning the owned
  /// string.
  fn to_hex_from(&self, chunk_size: usize, from: usize) -> String;
}

pub trait InputLength {
  #[inline]
  fn input_len(&self) -> usize;
}

impl<'a, T> InputLength for &'a[T] {
  #[inline]
  fn input_len(&self) -> usize {
    self.len()
  }
}

impl<'a> InputLength for &'a str {
  #[inline]
  fn input_len(&self) -> usize {
    self.len()
  }
}

impl<'a> InputLength for (&'a [u8], usize) {
  #[inline]
  fn input_len(&self) -> usize {
    //println!("bit input length for ({:?}, {}):", self.0, self.1);
    let res = self.0.len() * 8 - self.1;
    //println!("-> {}", res);
    res
  }
}

use std::iter::Enumerate;
use std::str::CharIndices;

pub trait AsChar {
    #[inline]
    fn as_char(self)     -> char;
    #[inline]
    fn is_alpha(self)    -> bool;
    #[inline]
    fn is_alphanum(self) -> bool;
    #[inline]
    fn is_0_to_9(self)   -> bool;
}

impl<'a> AsChar for &'a u8 {
    #[inline]
    fn as_char(self)     -> char { *self as char }
    #[inline]
    fn is_alpha(self)    -> bool {
      (*self >= 0x41 && *self <= 0x5A) || (*self >= 0x61 && *self <= 0x7A)
    }
    #[inline]
    fn is_alphanum(self) -> bool { self.is_alpha() || self.is_0_to_9() }
    #[inline]
    fn is_0_to_9(self)   -> bool {
      *self >= 0x30 && *self <= 0x39
    }
}

impl AsChar for char {
    #[inline]
    fn as_char(self)     -> char { self }
    #[inline]
    fn is_alpha(self)    -> bool { self.is_alphabetic() }
    #[inline]
    fn is_alphanum(self) -> bool { self.is_alpha() || self.is_0_to_9() }
    #[inline]
    fn is_0_to_9(self)   -> bool { self.is_digit(10) }
}

pub trait IterIndices {
    type Item: AsChar;
    type Iter : Iterator<Item=(usize, Self::Item)>;
    fn iter_indices(self) -> Self::Iter;
}

impl<'a> IterIndices for &'a [u8] {
    type Item = &'a u8;
    type Iter = Enumerate<::std::slice::Iter<'a, u8>>;
    #[inline]
    fn iter_indices(self) -> Enumerate<::std::slice::Iter<'a, u8>> {
        self.iter().enumerate()
    }
}

impl<'a> IterIndices for &'a str {
    type Item = char;
    type Iter = CharIndices<'a>;
    #[inline]
    fn iter_indices(self) -> CharIndices<'a> {
        self.char_indices()
    }
}

static CHARS: &'static[u8] = b"0123456789abcdef";

#[cfg(not(feature = "core"))]
impl HexDisplay for [u8] {
  fn offset(&self, second:&[u8]) -> usize {
    let fst = self.as_ptr();
    let snd = second.as_ptr();

    snd as usize - fst as usize
  }

  #[allow(unused_variables)]
  fn to_hex(&self, chunk_size: usize) -> String {
    self.to_hex_from(chunk_size, 0)
  }

  #[allow(unused_variables)]
  fn to_hex_from(&self, chunk_size: usize, from: usize) -> String {
    let mut v = Vec::with_capacity(self.len() * 3);
    let mut i = from;
    for chunk in self.chunks(chunk_size) {
      let s = format!("{:08x}", i);
      for &ch in s.as_bytes().iter() {
        v.push(ch);
      }
      v.push('\t' as u8);

      i = i + chunk_size;

      for &byte in chunk {
        v.push(CHARS[(byte >> 4) as usize]);
        v.push(CHARS[(byte & 0xf) as usize]);
        v.push(' ' as u8);
      }
      if chunk_size > chunk.len() {
        for j in 0..(chunk_size - chunk.len()) {
          v.push(' ' as u8);
          v.push(' ' as u8);
          v.push(' ' as u8);
        }
      }
      v.push('\t' as u8);

      for &byte in chunk {
        if (byte >=32 && byte <= 126) || byte >= 128 {
          v.push(byte);
        } else {
          v.push('.' as u8);
        }
      }
      v.push('\n' as u8);
    }

    String::from_utf8_lossy(&v[..]).into_owned()
  }
}

/// Prints a message if the parser fails
///
/// The message prints the `Error` or `Incomplete`
/// and the parser's calling code
///
/// ```
/// # #[macro_use] extern crate nom;
/// # fn main() {
///    named!(f, dbg!( tag!( "abcd" ) ) );
///
///    let a = &b"efgh"[..];
///
///    // Will print the following message:
///    // Error(Position(0, [101, 102, 103, 104])) at l.5 by ' tag ! ( "abcd" ) '
///    f(a);
/// # }
/// ```
#[macro_export]
macro_rules! dbg (
  ($i: expr, $submac:ident!( $($args:tt)* )) => (
    {
      let l = line!();
      match $submac!($i, $($args)*) {
        $crate::IResult::Error(a) => {
          println!("Error({:?}) at l.{} by ' {} '", a, l, stringify!($submac!($($args)*)));
          $crate::IResult::Error(a)
        },
        $crate::IResult::Incomplete(a) => {
          println!("Incomplete({:?}) at {} by ' {} '", a, l, stringify!($submac!($($args)*)));
          $crate::IResult::Incomplete(a)
        },
        a => a
      }
    }
  );

  ($i:expr, $f:ident) => (
      dbg!($i, call!($f));
  );
);

/// Prints a message and the input if the parser fails
///
/// The message prints the `Error` or `Incomplete`
/// and the parser's calling code.
///
/// It also displays the input in hexdump format
///
/// ```
/// # #[macro_use] extern crate nom;
/// # fn main() {
///    named!(f, dbg_dmp!( tag!( "abcd" ) ) );
///
///    let a = &b"efghijkl"[..];
///
///    // Will print the following message:
///    // Error(Position(0, [101, 102, 103, 104, 105, 106, 107, 108])) at l.5 by ' tag ! ( "abcd" ) '
///    // 00000000        65 66 67 68 69 6a 6b 6c         efghijkl
///    f(a);
/// # }
#[macro_export]
macro_rules! dbg_dmp (
  ($i: expr, $submac:ident!( $($args:tt)* )) => (
    {
      use $crate::HexDisplay;
      let l = line!();
      match $submac!($i, $($args)*) {
        $crate::IResult::Error(a) => {
          println!("Error({:?}) at l.{} by ' {} '\n{}", a, l, stringify!($submac!($($args)*)), $i.to_hex(8));
          $crate::IResult::Error(a)
        },
        $crate::IResult::Incomplete(a) => {
          println!("Incomplete({:?}) at {} by ' {} '\n{}", a, l, stringify!($submac!($($args)*)), $i.to_hex(8));
          $crate::IResult::Incomplete(a)
        },
        a => a
      }
    }
  );

  ($i:expr, $f:ident) => (
      dbg_dmp!($i, call!($f));
  );
);

pub fn error_to_list<P>(e:&Err<P>) -> Vec<ErrorKind> {
  let mut v:Vec<ErrorKind> = Vec::new();
  let mut err = e;
  loop {
    match *err {
      Err::Code(ref i) | Err::Position(ref i,_)                  => {
        v.push(i.clone());
        return v;
      },
      Err::Node(ref i, ref next) | Err::NodePosition(ref i, _, ref next) => {
        v.push(i.clone());
        err = &*next;
      }
    }
  }
}

pub fn compare_error_paths<P>(e1:&Err<P>, e2:&Err<P>) -> bool {
  error_to_list(e1) == error_to_list(e2)
}

#[cfg(not(feature = "core"))]
pub fn add_error_pattern<'a,I,O>(h: &mut HashMap<Vec<ErrorKind>, &'a str>, res: IResult<I,O>, message: &'a str) -> bool {
  if let IResult::Error(e) = res {
    h.insert(error_to_list(&e), message);
    true
  } else {
    false
  }
}

pub fn slice_to_offsets(input: &[u8], s: &[u8]) -> (usize, usize) {
  let start = input.as_ptr();
  let off1  = s.as_ptr() as usize - start as usize;
  let off2  = off1 + s.len();
  (off1, off2)
}

#[cfg(not(feature = "core"))]
pub fn prepare_errors<O>(input: &[u8], res: IResult<&[u8],O>) -> Option<Vec<(ErrorKind, usize, usize)> > {
  if let IResult::Error(e) = res {
    let mut v:Vec<(ErrorKind, usize, usize)> = Vec::new();
    let mut err = e.clone();
    loop {
      match err {
        Err::Position(i,s)            => {
          let (o1, o2) = slice_to_offsets(input, s);
          v.push((i, o1, o2));
          //println!("v is: {:?}", v);
          break;
        },
        Err::NodePosition(i, s, next) => {
          let (o1, o2) = slice_to_offsets(input, s);
          v.push((i, o1, o2));
          err = *next;
        },
        Err::Node(_, next)            => {
          err = *next;
        },
        Err::Code(_)                  => {
          break;
        }
      }
    }
    v.sort_by(|a, b| a.1.cmp(&b.1));
    Some(v)
  } else {
    None
  }
}

#[cfg(not(feature = "core"))]
pub fn print_error<O>(input: &[u8], res: IResult<&[u8],O>) {
  if let Some(v) = prepare_errors(input, res) {
    let colors = generate_colors(&v);
    println!("parser codes: {}",   print_codes(colors, HashMap::new()));
    println!("{}",   print_offsets(input, 0, &v));

  } else {
    println!("not an error");
  }
}

#[cfg(not(feature = "core"))]
pub fn generate_colors(v: &[(ErrorKind, usize, usize)]) -> HashMap<u32, u8> {
  let mut h: HashMap<u32, u8> = HashMap::new();
  let mut color = 0;

  for &(ref c,_,_) in v.iter() {
    h.insert(error_to_u32(c), color + 31);
    color = color + 1 % 7;
  }

  h
}

pub fn code_from_offset(v: &[(ErrorKind, usize, usize)], offset: usize) -> Option<u32> {
  let mut acc: Option<(u32, usize, usize)> = None;
  for &(ref ek, s, e) in v.iter() {
    let c = error_to_u32(ek);
    if s <= offset && offset <=e {
      if let Some((_, start, end)) = acc {
        if start <= s && e <= end {
          acc = Some((c, s, e));
        }
      } else {
        acc = Some((c, s, e));
      }
    }
  }
  if let Some((code, _, _)) = acc {
    return Some(code);
  } else {
    return None;
  }
}

pub fn reset_color(v: &mut Vec<u8>) {
  v.push(0x1B);
  v.push('[' as u8);
  v.push(0);
  v.push('m' as u8);
}

pub fn write_color(v: &mut Vec<u8>, color: u8) {
  v.push(0x1B);
  v.push('[' as u8);
  v.push(1);
  v.push(';' as u8);
  let s = color.to_string();
  let bytes = s.as_bytes();
  v.extend(bytes.iter().cloned());
  v.push('m' as u8);
}

#[cfg(not(feature = "core"))]
pub fn print_codes(colors: HashMap<u32, u8>, names: HashMap<u32, &str>) -> String {
  let mut v = Vec::new();
  for (code, &color) in &colors {
    if let Some(&s) = names.get(&code) {
      let bytes = s.as_bytes();
      write_color(&mut v, color);
      v.extend(bytes.iter().cloned());
    } else {
      let s = code.to_string();
      let bytes = s.as_bytes();
      write_color(&mut v, color);
      v.extend(bytes.iter().cloned());
    }
    reset_color(&mut v);
    v.push(' ' as u8);
  }
  reset_color(&mut v);

  String::from_utf8_lossy(&v[..]).into_owned()
}

#[cfg(not(feature = "core"))]
pub fn print_offsets(input: &[u8], from: usize, offsets: &[(ErrorKind, usize, usize)]) -> String {
  let mut v = Vec::with_capacity(input.len() * 3);
  let mut i = from;
  let chunk_size = 8;
  let mut current_code:  Option<u32> = None;
  let mut current_code2: Option<u32> = None;

  let colors = generate_colors(&offsets);

  for chunk in input.chunks(chunk_size) {
    let s = format!("{:08x}", i);
    for &ch in s.as_bytes().iter() {
      v.push(ch);
    }
    v.push('\t' as u8);

    let mut k = i;
    let mut l = i;
    for &byte in chunk {
      if let Some(code) = code_from_offset(&offsets, k) {
        if let Some(current) = current_code {
          if current != code {
            reset_color(&mut v);
            current_code = Some(code);
            if let Some(&color) = colors.get(&code) {
              write_color(&mut v, color);
            }
          }
        } else {
          current_code = Some(code);
          if let Some(&color) = colors.get(&code) {
            write_color(&mut v, color);
          }
        }
      }
      v.push(CHARS[(byte >> 4) as usize]);
      v.push(CHARS[(byte & 0xf) as usize]);
      v.push(' ' as u8);
      k = k + 1;
    }

    reset_color(&mut v);

    if chunk_size > chunk.len() {
      for _ in 0..(chunk_size - chunk.len()) {
        v.push(' ' as u8);
        v.push(' ' as u8);
        v.push(' ' as u8);
      }
    }
    v.push('\t' as u8);

    for &byte in chunk {
      if let Some(code) = code_from_offset(&offsets, l) {
        if let Some(current) = current_code2 {
          if current != code {
            reset_color(&mut v);
            current_code2 = Some(code);
            if let Some(&color) = colors.get(&code) {
              write_color(&mut v, color);
            }
          }
        } else {
          current_code2 = Some(code);
          if let Some(&color) = colors.get(&code) {
            write_color(&mut v, color);
          }
        }
      }
      if (byte >=32 && byte <= 126) || byte >= 128 {
        v.push(byte);
      } else {
        v.push('.' as u8);
      }
      l = l + 1;
    }
    reset_color(&mut v);

    v.push('\n' as u8);
    i = i + chunk_size;
  }

  String::from_utf8_lossy(&v[..]).into_owned()
}

pub trait AsBytes {
  fn as_bytes(&self) -> &[u8];
}

impl<'a> AsBytes for &'a str {
  #[inline(always)]
  fn as_bytes(&self) -> &[u8] {
    str::as_bytes(self)
  }
}

impl AsBytes for str {
  #[inline(always)]
  fn as_bytes(&self) -> &[u8] {
    str::as_bytes(self)
  }
}

impl<'a> AsBytes for &'a [u8] {
  #[inline(always)]
  fn as_bytes(&self) -> &[u8] {
    *self
  }
}

impl AsBytes for [u8] {
  #[inline(always)]
  fn as_bytes(&self) -> &[u8] {
    self
  }
}

macro_rules! array_impls {
  ($($N:expr)+) => {
    $(
      impl<'a> AsBytes for &'a [u8; $N] {
        #[inline(always)]
        fn as_bytes(&self) -> &[u8] {
          *self
        }
      }

      impl AsBytes for [u8; $N] {
        #[inline(always)]
        fn as_bytes(&self) -> &[u8] {
          self
        }
      }
    )+
  };
}


array_impls! {
     0  1  2  3  4  5  6  7  8  9
    10 11 12 13 14 15 16 17 18 19
    20 21 22 23 24 25 26 27 28 29
    30 31 32
}

/// indicates which parser returned an error
#[derive(Debug,PartialEq,Eq,Hash,Clone)]
pub enum ErrorKind<E=u32> {
  Custom(E),
  Tag,
  MapRes,
  MapOpt,
  Alt,
  IsNot,
  IsA,
  SeparatedList,
  SeparatedNonEmptyList,
  Many1,
  Count,
  TakeUntilAndConsume,
  TakeUntil,
  TakeUntilEitherAndConsume,
  TakeUntilEither,
  LengthValue,
  TagClosure,
  Alpha,
  Digit,
  AlphaNumeric,
  Space,
  MultiSpace,
  LengthValueFn,
  Eof,
  ExprOpt,
  ExprRes,
  CondReduce,
  Switch,
  TagBits,
  OneOf,
  NoneOf,
  Char,
  CrLf,
  RegexpMatch,
  RegexpMatches,
  RegexpFind,
  RegexpCapture,
  RegexpCaptures,
  TakeWhile1,
  Complete,
  Fix,
  Escaped,
  EscapedTransform,
  TagStr,
  IsNotStr,
  IsAStr,
  TakeWhile1Str,
<<<<<<< HEAD
  TakeUntilAndConsumeStr,
=======
  NonEmpty,
  ManyMN,
>>>>>>> afe63766
}

pub fn error_to_u32(e: &ErrorKind) -> u32 {
  match *e {
    ErrorKind::Custom(_)                 => 0,
    ErrorKind::Tag                       => 1,
    ErrorKind::MapRes                    => 2,
    ErrorKind::MapOpt                    => 3,
    ErrorKind::Alt                       => 4,
    ErrorKind::IsNot                     => 5,
    ErrorKind::IsA                       => 6,
    ErrorKind::SeparatedList             => 7,
    ErrorKind::SeparatedNonEmptyList     => 8,
    ErrorKind::Many1                     => 9,
    ErrorKind::Count                     => 10,
    ErrorKind::TakeUntilAndConsume       => 11,
    ErrorKind::TakeUntil                 => 12,
    ErrorKind::TakeUntilEitherAndConsume => 13,
    ErrorKind::TakeUntilEither           => 14,
    ErrorKind::LengthValue               => 15,
    ErrorKind::TagClosure                => 16,
    ErrorKind::Alpha                     => 17,
    ErrorKind::Digit                     => 18,
    ErrorKind::AlphaNumeric              => 19,
    ErrorKind::Space                     => 20,
    ErrorKind::MultiSpace                => 21,
    ErrorKind::LengthValueFn             => 22,
    ErrorKind::Eof                       => 23,
    ErrorKind::ExprOpt                   => 24,
    ErrorKind::ExprRes                   => 25,
    ErrorKind::CondReduce                => 26,
    ErrorKind::Switch                    => 27,
    ErrorKind::TagBits                   => 28,
    ErrorKind::OneOf                     => 29,
    ErrorKind::NoneOf                    => 30,
    ErrorKind::Char                      => 40,
    ErrorKind::CrLf                      => 41,
    ErrorKind::RegexpMatch               => 42,
    ErrorKind::RegexpMatches             => 43,
    ErrorKind::RegexpFind                => 44,
    ErrorKind::RegexpCapture             => 45,
    ErrorKind::RegexpCaptures            => 46,
    ErrorKind::TakeWhile1                => 47,
    ErrorKind::Complete                  => 48,
    ErrorKind::Fix                       => 49,
    ErrorKind::Escaped                   => 50,
    ErrorKind::EscapedTransform          => 51,
    ErrorKind::TagStr                    => 52,
    ErrorKind::IsNotStr                  => 53,
    ErrorKind::IsAStr                    => 54,
    ErrorKind::TakeWhile1Str             => 55,
<<<<<<< HEAD
    ErrorKind::TakeUntilAndConsumeStr    => 56,
=======
    ErrorKind::NonEmpty                  => 56,
    ErrorKind::ManyMN                    => 57,
>>>>>>> afe63766
  }
}<|MERGE_RESOLUTION|>--- conflicted
+++ resolved
@@ -611,12 +611,9 @@
   IsNotStr,
   IsAStr,
   TakeWhile1Str,
-<<<<<<< HEAD
-  TakeUntilAndConsumeStr,
-=======
   NonEmpty,
   ManyMN,
->>>>>>> afe63766
+  TakeUntilAndConsumeStr,
 }
 
 pub fn error_to_u32(e: &ErrorKind) -> u32 {
@@ -668,11 +665,8 @@
     ErrorKind::IsNotStr                  => 53,
     ErrorKind::IsAStr                    => 54,
     ErrorKind::TakeWhile1Str             => 55,
-<<<<<<< HEAD
-    ErrorKind::TakeUntilAndConsumeStr    => 56,
-=======
     ErrorKind::NonEmpty                  => 56,
     ErrorKind::ManyMN                    => 57,
->>>>>>> afe63766
+    ErrorKind::TakeUntilAndConsumeStr    => 58,
   }
 }