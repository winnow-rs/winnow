--- conflicted
+++ resolved
@@ -24,11 +24,7 @@
 
 /// Repeats the embedded parser, gathering the results in a `Vec`.
 ///
-<<<<<<< HEAD
 /// This stops on [`Err::Error`].  To instead chain an error up, see
-=======
-/// This stops on [`Err::Error`] and returns the results that were accumulated. To instead chain an error up, see
->>>>>>> 6be62d30
 /// [`cut`][crate::combinator::cut].
 ///
 /// # Arguments
@@ -81,11 +77,7 @@
 
 /// Runs the embedded parser, gathering the results in a `Vec`.
 ///
-<<<<<<< HEAD
 /// This stops on [`Err::Error`] if there is at least one result.  To instead chain an error up,
-=======
-/// This stops on [`Err::Error`] if there is at least one result,  and returns the results that were accumulated. To instead chain an error up,
->>>>>>> 6be62d30
 /// see [`cut`][crate::combinator::cut].
 ///
 /// # Arguments
@@ -205,11 +197,7 @@
 
 /// Alternates between two parsers to produce a list of elements.
 ///
-<<<<<<< HEAD
 /// This stops when either parser returns [`Err::Error`].  To instead chain an error up, see
-=======
-/// This stops when either parser returns [`Err::Error`]  and returns the results that were accumulated. To instead chain an error up, see
->>>>>>> 6be62d30
 /// [`cut`][crate::combinator::cut].
 ///
 /// # Arguments
@@ -283,11 +271,7 @@
 ///
 /// Fails if the element parser does not produce at least one element.$
 ///
-<<<<<<< HEAD
 /// This stops when either parser returns [`Err::Error`].  To instead chain an error up, see
-=======
-/// This stops when either parser returns [`Err::Error`]  and returns the results that were accumulated. To instead chain an error up, see
->>>>>>> 6be62d30
 /// [`cut`][crate::combinator::cut].
 ///
 /// # Arguments
@@ -358,11 +342,7 @@
 
 /// Repeats the embedded parser `m..=n` times
 ///
-<<<<<<< HEAD
 /// This stops before `n` when the parser returns [`Err::Error`].  To instead chain an error up, see
-=======
-/// This stops before `n` when the parser returns [`Err::Error`]  and returns the results that were accumulated. To instead chain an error up, see
->>>>>>> 6be62d30
 /// [`cut`][crate::combinator::cut].
 ///
 /// # Arguments
@@ -406,7 +386,7 @@
     }
 
     let max_initial_capacity = MAX_INITIAL_CAPACITY_BYTES / crate::lib::std::mem::size_of::<O>();
-    let mut res = crate::lib::std::vec::Vec::with_capacity(min.min(max_initial_capacity));
+    let mut res = crate::lib::std::vec::Vec::with_capacity(min.clamp(0, max_initial_capacity));
     for count in 0..max {
       let len = input.input_len();
       match parse.parse(input.clone()) {
@@ -438,11 +418,7 @@
 
 /// Repeats the embedded parser, counting the results
 ///
-<<<<<<< HEAD
 /// This stops on [`Err::Error`].  To instead chain an error up, see
-=======
-/// This stops on [`Err::Error`]. To instead chain an error up, see
->>>>>>> 6be62d30
 /// [`cut`][crate::combinator::cut].
 ///
 /// # Arguments
@@ -499,11 +475,7 @@
 
 /// Runs the embedded parser, counting the results.
 ///
-<<<<<<< HEAD
 /// This stops on [`Err::Error`] if there is at least one result.  To instead chain an error up,
-=======
-/// This stops on [`Err::Error`] if there is at least one result. To instead chain an error up,
->>>>>>> 6be62d30
 /// see [`cut`][crate::combinator::cut].
 ///
 /// # Arguments
@@ -594,7 +566,7 @@
   move |i: I| {
     let mut input = i.clone();
     let max_initial_capacity = MAX_INITIAL_CAPACITY_BYTES / crate::lib::std::mem::size_of::<O>();
-    let mut res = crate::lib::std::vec::Vec::with_capacity(count.min(max_initial_capacity));
+    let mut res = crate::lib::std::vec::Vec::with_capacity(count.clamp(0, max_initial_capacity));
 
     for _ in 0..count {
       let input_ = input.clone();
@@ -671,11 +643,7 @@
 
 /// Repeats the embedded parser, calling `g` to gather the results.
 ///
-<<<<<<< HEAD
 /// This stops on [`Err::Error`].  To instead chain an error up, see
-=======
-/// This stops on [`Err::Error`]. To instead chain an error up, see
->>>>>>> 6be62d30
 /// [`cut`][crate::combinator::cut].
 ///
 /// # Arguments
@@ -750,11 +718,7 @@
 
 /// Repeats the embedded parser, calling `g` to gather the results.
 ///
-<<<<<<< HEAD
 /// This stops on [`Err::Error`] if there is at least one result.  To instead chain an error up,
-=======
-/// This stops on [`Err::Error`] if there is at least one result. To instead chain an error up,
->>>>>>> 6be62d30
 /// see [`cut`][crate::combinator::cut].
 ///
 /// # Arguments
@@ -838,11 +802,7 @@
 
 /// Repeats the embedded parser `m..=n` times, calling `g` to gather the results
 ///
-<<<<<<< HEAD
 /// This stops before `n` when the parser returns [`Err::Error`].  To instead chain an error up, see
-=======
-/// This stops before `n` when the parser returns [`Err::Error`]. To instead chain an error up, see
->>>>>>> 6be62d30
 /// [`cut`][crate::combinator::cut].
 ///
 /// # Arguments
