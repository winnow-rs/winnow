--- conflicted
+++ resolved
@@ -173,13 +173,8 @@
 /// We can sequence parsers together by grouping them in a tuple, forming a new
 /// parser returning a tuple containing the result of each parser in the same order,
 /// and then map over it to transform the output into an `Expr::Application`
-<<<<<<< HEAD
-fn parse_application<'a>(i: &'a str) -> IResult<&'a str, Expr, VerboseError<&'a str>> {
+fn parse_application(i: &str) -> IResult<&str, Expr, VerboseError<&str>> {
   let application_inner = map((parse_expr, many0(parse_expr)), |(head, tail)| {
-=======
-fn parse_application(i: &str) -> IResult<&str, Expr, VerboseError<&str>> {
-  let application_inner = map(tuple((parse_expr, many0(parse_expr))), |(head, tail)| {
->>>>>>> f08b5e2b
     Expr::Application(Box::new(head), tail)
   });
   // finally, we wrap it in an s-expression
